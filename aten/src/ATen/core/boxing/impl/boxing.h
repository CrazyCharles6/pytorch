#pragma once

// This file contains boxing (not unboxing) logic,
// i.e. how to make a vector<IValue> from a set of concrete arguments.

#include <ATen/core/ivalue.h>
#include <c10/core/TensorOptions.h>

#include <ATen/core/boxing/KernelFunction.h>

#include <c10/util/Metaprogramming.h>

namespace c10 {
namespace impl {

//
// utils
//

// is_mutable_tensor_ref
template <class T> struct is_mutable_tensor_ref : std::false_type {};
template <> struct is_mutable_tensor_ref<at::Tensor&> : std::true_type {};

// is_tuple_of_mutable_tensor_refs
//
template <class T, class Enable = void>
struct is_tuple_of_mutable_tensor_refs : std::false_type {};

template <class T>
struct is_tuple_of_mutable_tensor_refs<T, std::enable_if_t<guts::is_instantiation_of<std::tuple, T>::value, void>>
: guts::typelist::all<is_mutable_tensor_ref, guts::typelist::from_tuple_t<T>>
{};

// has_ivalue_to<T> tests the presence/absence of instance method IValue::to<T>()
//
template <class T, class Enable = void>
struct has_ivalue_to : std::false_type {};

template <class T>
struct has_ivalue_to<T, guts::void_t<decltype(std::declval<IValue>().to<T>())>>
: std::true_type
{};

//
// boxing predicates
//

// A boxable arg type is one that IValue has a constructor for.
template <typename T>
using can_box =
  guts::disjunction<
    std::is_constructible<IValue, std::decay_t<T>>,
    // TensorOptions are not directly constructible into IValue,
    // but torch::jit::push knows how to handle them
    std::is_same<TensorOptions, std::decay_t<T>>
  >;

template <typename... Ts>
using can_box_all = guts::conjunction<can_box<Ts>...>;

// an unboxable result is one that can be extracted from an IValue
template <typename T>
using can_unbox =
  guts::conjunction<
    guts::disjunction<
      has_ivalue_to<T>,
      // void returns are ok
      std::is_same<void, T>
    >,
    guts::negation<std::is_lvalue_reference<T>>
  >;

//
<<<<<<< HEAD
=======
// profiling support: until boxing support is complete, we push placeholder
// "cannot box" values for unboxable args
//

template <typename T, std::enable_if_t<!c10::impl::can_box<T>::value>* = nullptr>
inline bool pushIValueOrCannotBox(std::vector<c10::IValue>& stack, const T& v) {
  torch::jit::push(stack, "cannot box");
  return false;
}
template <typename T, std::enable_if_t<c10::impl::can_box<T>::value>* = nullptr>
inline bool pushIValueOrCannotBox(std::vector<c10::IValue>& stack, const T& v) {
  torch::jit::push(stack, v);
  return true;
}

// boxArgumentsOrCannotBoxIntoStack takes the arguments and pushes them as IValues onto the stack.
// In case the argument cannot be converted to IValue, the function pushes "cannot box"
// IValue string. Return value - whether all of the arguments could be converted to IValues
inline bool boxArgumentsOrCannotBoxIntoStack(std::vector<c10::IValue>& stack) {
  return true;
}
template <typename Item>
inline bool boxArgumentsOrCannotBoxIntoStack(std::vector<c10::IValue>& stack, const Item& item) {
  return pushIValueOrCannotBox(stack, item);
}
template <typename Item, typename... Rest>
inline bool boxArgumentsOrCannotBoxIntoStack(std::vector<c10::IValue>& stack, const Item& item, Rest... other_items) {
  auto res = pushIValueOrCannotBox(stack, item);
  return boxArgumentsOrCannotBoxIntoStack(stack, other_items...) && res;
}

//
>>>>>>> ce9f3fbf
// BoxedKernelWrapper
//
// For a given function type FT, BoxedKernelWrapper<FT> implements
//
// 1. a `boxArgs` method that boxes the function's arguments - i.e.,
//    inserts each argument into an IValue that it pushes onto a
//    torch::jit::Stack, which it returns
//
// 2. a `call` method that
// - takes a boxed kernel and unboxed arguments as specified by FT,
// - calls `boxArgs` to box the arguments
// - calls the boxed kernel
// - unboxes and returns the result
//
// The partial specializations below handle various cases: in
// particular, not all types appearing in op signatures are supported,
// and ops returning references have nonstandard wrapper implementations.
//

// 1. The base specialization of BoxedKernelWrapper should never be instantiated.
// A "no call method defined on BoxedKernelWrapper" compile error means that
// an op signature has failed to trigger any of the partial specializations
// that follow this one.
//
template <class FuncType, class Enable = void>
struct BoxedKernelWrapper {
  static_assert(sizeof(FuncType) == -1,
    "Function signature contains one or more unsupported parameter and/or return types. "
    "Look for a nearby error like "
    "\"'call' is not a member of 'c10::impl::BoxedKernelWrapper<(your function type), void>'\" "
    "- (your function type) is the unsupported signature.");
};

<<<<<<< HEAD
=======
//
// 1. Unsupported type traps.
//
// These specializations capture the remaining gaps in boxing support.
// Rather than triggering compile errors, we generate boxed kernels that
// raise runtime errors. As support for these types is added, the
// specializations can be removed.
//

// at::Quantizer
template <class... Args>
using has_quantizer_arg =
  guts::disjunction<
    std::is_same<at::Quantizer, std::decay_t<Args>>...,
    std::is_same<c10::intrusive_ptr<at::Quantizer>, std::decay_t<Args>>...
  >;

template <class Result, class... Args>
struct BoxedKernelWrapper<Result(Args...), std::enable_if_t<has_quantizer_arg<Args...>::value, void>> {
  static Result call(KernelFunction::InternalBoxedKernelFunction*, OperatorKernel*, const OperatorHandle&, Args... args) {
    TORCH_INTERNAL_ASSERT(false, "Unboxed call to a boxed kernel with unboxable parameter type at::Quantizer.");
  }
};

//
>>>>>>> ce9f3fbf
// 2. Supported signatures, other than ref-passing.
//

// helper class whose specializations handle single and multiple return values, respectively
//
template <class Result>
struct PopResult final {
  static Result call(Stack& stack) {
    TORCH_CHECK(
      stack.size() == 1,
      "Boxed kernel was expected to push one return value to the stack, but instead pushed ",
      stack.size(), " values."
    );
    return std::move(stack[0]).to<Result>();
  }
};

template <class... Types>
struct PopResult<std::tuple<Types...>> final {
  using Result = std::tuple<Types...>;

  static Result call(Stack& stack) {
    // for tuple return types, boxed kernel has pushed multiple values onto the stack
    constexpr int RetCount = sizeof...(Types);
    TORCH_CHECK(
      stack.size() == RetCount,
      "Boxed kernel was expected to push ", RetCount, " return values to the stack, but instead pushed ",
      stack.size(), " values."
    );
    return pop_to_tuple_impl(stack, std::make_index_sequence<RetCount>());
  }
private:
  // note: this has been moved into its own helper only to avoid a parse error on `indices` otherwise.
  // I'm sure there's an incantation that slips it past the parser but eh
  template <size_t... indices>
  static Result pop_to_tuple_impl(Stack& stack, std::index_sequence<indices...>) {
    return std::make_tuple((std::move(stack[indices]).to<Types>())...);
  }
};

template <class Result, class... Args>
struct BoxedKernelWrapper<
  Result(Args...),
  std::enable_if_t<
    can_box_all<Args...>::value && can_unbox<Result>::value && !is_tuple_of_mutable_tensor_refs<Result>::value,
    void
  >
> {
  static torch::jit::Stack boxArgs(Args... args) {
    // TODO Reuse stack vector instead of allocating?
    torch::jit::Stack stack;
    stack.reserve(sizeof...(Args));
    torch::jit::push(stack, std::forward<Args>(args)...);
    return stack;
  }

  static Result call(
    KernelFunction::InternalBoxedKernelFunction* boxed_kernel_func,
    OperatorKernel* functor,
    const OperatorHandle& opHandle,
    Args... args
  ) {
    torch::jit::Stack stack = boxArgs(args...);
    (*boxed_kernel_func)(functor, opHandle, &stack);

    return guts::if_constexpr<!std::is_same<void, Result>::value>(
      [&] (auto delay_check) {
        // op has pushed one or more values onto the stack.
        Result result = PopResult<Result>::call(stack);
        return delay_check(result);
      },
      [&] {
        // op returns void, boxed kernel has pushed nothing onto stack.
        TORCH_CHECK(
          stack.size() == 0,
          "Boxed kernel for op with void return type pushed ", stack.size(),
          " values to the stack."
        );
      }
    );
  }
};

//
// 3. signatures taking a single Tensor reference as their first argument,
// and also returning one.
//
// Note that the passed kernels are assumed to be for inplace/outplace ops,
// and the generated BoxedKernelWrapper specializations will simply return
// the initial argument.
//

template <class... OtherArgs>
struct BoxedKernelWrapper<
  at::Tensor&(at::Tensor&, OtherArgs...),
  std::enable_if_t<can_box_all<OtherArgs...>::value, void>
> {
  static torch::jit::Stack boxArgs(at::Tensor& outArg, OtherArgs... otherArgs) {
    // TODO Reuse stack vector instead of allocating?
    torch::jit::Stack stack;
    stack.reserve(1 + sizeof...(OtherArgs));
    torch::jit::push_one(stack, outArg);
    torch::jit::push(stack, std::forward<OtherArgs>(otherArgs)...);
    return stack;
  }

  static at::Tensor& call(
    KernelFunction::InternalBoxedKernelFunction* boxed_kernel_func,
    OperatorKernel* functor,
    const OperatorHandle& opHandle,
    at::Tensor& outArg,
    OtherArgs... otherArgs
  ) {
    torch::jit::Stack stack = boxArgs(outArg, otherArgs...);
    (*boxed_kernel_func)(functor, opHandle, &stack);
    TORCH_CHECK(
      stack.size() == 1,
      "Boxed kernel was expected to return a single value on the stack, but instead returned ", stack.size(), " values."
    );

    return outArg;
  }
};

//
// 4. signatures returning a tuple of Tensor references, and taking the same
// number of Tensor refs as their initial arguments.
//
// Note that the passed kernels are assumed to be for inplace/outplace ops,
// and the generated BoxedKernelWrapper specializations will return a tuple
// of those initial arguments.
//

template <class Result, class... Args>
struct BoxedKernelWrapper<
  Result(Args...),
  std::enable_if_t<
    can_box_all<Args...>::value && is_tuple_of_mutable_tensor_refs<Result>::value,
    void
  >
> {
  static torch::jit::Stack boxArgs(Args... args) {
    // TODO Reuse stack vector instead of allocating?
    torch::jit::Stack stack;
    stack.reserve(sizeof...(Args));
    torch::jit::push(stack, std::forward<Args>(args)...);
    return stack;
  }

  static Result call(
    KernelFunction::InternalBoxedKernelFunction* boxed_kernel_func,
    OperatorKernel* functor,
    const OperatorHandle& opHandle,
    Args... args
  ) {
    using ArgTuple = std::tuple<Args...>;
    constexpr int RetCount = std::tuple_size<Result>();

    torch::jit::Stack stack = boxArgs(args...);
    (*boxed_kernel_func)(functor, opHandle, &stack);
    TORCH_CHECK(
      stack.size() == RetCount,
      "Boxed kernel was expected to return ", RetCount,
      " values on the stack, but instead returned ", stack.size(),
      " values."
    );

    auto result = guts::tuple_take<ArgTuple, RetCount>(ArgTuple{args...});
    static_assert(
        std::is_same<Result, decltype(result)>::value,
        "The parameter list of an op returning a tuple of Tensor references "
            "must begin with an equal number of Tensor reference parameters."
    );
    return result;
  }
};

} // impl
} // c10<|MERGE_RESOLUTION|>--- conflicted
+++ resolved
@@ -71,41 +71,6 @@
   >;
 
 //
-<<<<<<< HEAD
-=======
-// profiling support: until boxing support is complete, we push placeholder
-// "cannot box" values for unboxable args
-//
-
-template <typename T, std::enable_if_t<!c10::impl::can_box<T>::value>* = nullptr>
-inline bool pushIValueOrCannotBox(std::vector<c10::IValue>& stack, const T& v) {
-  torch::jit::push(stack, "cannot box");
-  return false;
-}
-template <typename T, std::enable_if_t<c10::impl::can_box<T>::value>* = nullptr>
-inline bool pushIValueOrCannotBox(std::vector<c10::IValue>& stack, const T& v) {
-  torch::jit::push(stack, v);
-  return true;
-}
-
-// boxArgumentsOrCannotBoxIntoStack takes the arguments and pushes them as IValues onto the stack.
-// In case the argument cannot be converted to IValue, the function pushes "cannot box"
-// IValue string. Return value - whether all of the arguments could be converted to IValues
-inline bool boxArgumentsOrCannotBoxIntoStack(std::vector<c10::IValue>& stack) {
-  return true;
-}
-template <typename Item>
-inline bool boxArgumentsOrCannotBoxIntoStack(std::vector<c10::IValue>& stack, const Item& item) {
-  return pushIValueOrCannotBox(stack, item);
-}
-template <typename Item, typename... Rest>
-inline bool boxArgumentsOrCannotBoxIntoStack(std::vector<c10::IValue>& stack, const Item& item, Rest... other_items) {
-  auto res = pushIValueOrCannotBox(stack, item);
-  return boxArgumentsOrCannotBoxIntoStack(stack, other_items...) && res;
-}
-
-//
->>>>>>> ce9f3fbf
 // BoxedKernelWrapper
 //
 // For a given function type FT, BoxedKernelWrapper<FT> implements
@@ -139,34 +104,7 @@
     "- (your function type) is the unsupported signature.");
 };
 
-<<<<<<< HEAD
-=======
-//
-// 1. Unsupported type traps.
-//
-// These specializations capture the remaining gaps in boxing support.
-// Rather than triggering compile errors, we generate boxed kernels that
-// raise runtime errors. As support for these types is added, the
-// specializations can be removed.
-//
-
-// at::Quantizer
-template <class... Args>
-using has_quantizer_arg =
-  guts::disjunction<
-    std::is_same<at::Quantizer, std::decay_t<Args>>...,
-    std::is_same<c10::intrusive_ptr<at::Quantizer>, std::decay_t<Args>>...
-  >;
-
-template <class Result, class... Args>
-struct BoxedKernelWrapper<Result(Args...), std::enable_if_t<has_quantizer_arg<Args...>::value, void>> {
-  static Result call(KernelFunction::InternalBoxedKernelFunction*, OperatorKernel*, const OperatorHandle&, Args... args) {
-    TORCH_INTERNAL_ASSERT(false, "Unboxed call to a boxed kernel with unboxable parameter type at::Quantizer.");
-  }
-};
-
-//
->>>>>>> ce9f3fbf
+//
 // 2. Supported signatures, other than ref-passing.
 //
 
