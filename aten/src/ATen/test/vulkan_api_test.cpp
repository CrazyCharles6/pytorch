--- conflicted
+++ resolved
@@ -79,7 +79,30 @@
   ASSERT_TRUE(almostEqual(a_cpu, a_vulkan.cpu()));
 }
 
-<<<<<<< HEAD
+TEST(VulkanAPITest, mul_scalar) {
+  const auto a_cpu = at::rand({17, 213, 213, 7}, at::device(at::kCPU).dtype(at::kFloat));
+  const auto a_vulkan = a_cpu.vulkan();
+
+  const float b_scalar = 3.1415f;
+
+  const auto c_cpu = at::mul(a_cpu, b_scalar);
+  const auto c_vulkan = at::mul(a_vulkan, b_scalar);
+
+  ASSERT_TRUE(almostEqual(c_cpu, c_vulkan.cpu()));
+}
+
+TEST(VulkanAPITest, mul_scalar_) {
+  auto a_cpu = at::rand({11, 7, 139, 109}, at::device(at::kCPU).dtype(at::kFloat));
+  auto a_vulkan = a_cpu.vulkan();
+
+  const float b_scalar = 3.1415f;
+
+  a_cpu.mul_(b_scalar);
+  a_vulkan.mul_(b_scalar);
+
+  ASSERT_TRUE(almostEqual(a_cpu, a_vulkan.cpu()));
+}
+
 TEST(VulkanTest, addmm) {
   auto t_m1 = at::rand({2, 2}, at::device(at::kCPU).dtype(at::kFloat));
   auto t_m2 = at::rand({2, 3}, at::device(at::kCPU).dtype(at::kFloat));
@@ -171,30 +194,6 @@
     std::cout << "got:\n" << t_out << std::endl;
   }
   ASSERT_TRUE(check);
-=======
-TEST(VulkanAPITest, mul_scalar) {
-  const auto a_cpu = at::rand({17, 213, 213, 7}, at::device(at::kCPU).dtype(at::kFloat));
-  const auto a_vulkan = a_cpu.vulkan();
-
-  const float b_scalar = 3.1415f;
-
-  const auto c_cpu = at::mul(a_cpu, b_scalar);
-  const auto c_vulkan = at::mul(a_vulkan, b_scalar);
-
-  ASSERT_TRUE(almostEqual(c_cpu, c_vulkan.cpu()));
-}
-
-TEST(VulkanAPITest, mul_scalar_) {
-  auto a_cpu = at::rand({11, 7, 139, 109}, at::device(at::kCPU).dtype(at::kFloat));
-  auto a_vulkan = a_cpu.vulkan();
-
-  const float b_scalar = 3.1415f;
-
-  a_cpu.mul_(b_scalar);
-  a_vulkan.mul_(b_scalar);
-
-  ASSERT_TRUE(almostEqual(a_cpu, a_vulkan.cpu()));
->>>>>>> da26858c
 }
 
 TEST(VulkanAPITest, copy) {
