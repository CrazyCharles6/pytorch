--- conflicted
+++ resolved
@@ -95,7 +95,25 @@
   ASSERT_TRUE(almostEqual(t_out2, t_out_expected));
 }
 
-<<<<<<< HEAD
+TEST(VulkanTest, add_) {
+  if (!at::is_vulkan_available())
+    return;
+  auto t_in0 = at::rand({1, 2, 2, 2}, at::device(at::kCPU).dtype(at::kFloat));
+  auto t_in1 = at::rand({1, 2, 2, 2}, at::device(at::kCPU).dtype(at::kFloat));
+  auto tv_in0 = t_in0.vulkan();
+  auto tv_in1 = t_in1.vulkan();
+
+  t_in0.add_(t_in1, 2);
+  tv_in0.add_(tv_in1, 2);
+  auto t_out = tv_in0.cpu();
+  bool check = almostEqual(t_out, t_in0);
+  if (!check) {
+    std::cout << "expected:\n" << t_in0 << std::endl;
+    std::cout << "got:\n" << t_out << std::endl;
+  }
+  ASSERT_TRUE(check);
+}
+
 TEST(VulkanTest, mulScalar) {
   if (!at::vulkan::is_available())
     return;
@@ -134,22 +152,6 @@
   bool check = almostEqual(t_out, t_out_expected);
   if (!check) {
     std::cout << "expected:\n" << t_out_expected << std::endl;
-=======
-TEST(VulkanTest, add_) {
-  if (!at::is_vulkan_available())
-    return;
-  auto t_in0 = at::rand({1, 2, 2, 2}, at::device(at::kCPU).dtype(at::kFloat));
-  auto t_in1 = at::rand({1, 2, 2, 2}, at::device(at::kCPU).dtype(at::kFloat));
-  auto tv_in0 = t_in0.vulkan();
-  auto tv_in1 = t_in1.vulkan();
-
-  t_in0.add_(t_in1, 2);
-  tv_in0.add_(tv_in1, 2);
-  auto t_out = tv_in0.cpu();
-  bool check = almostEqual(t_out, t_in0);
-  if (!check) {
-    std::cout << "expected:\n" << t_in0 << std::endl;
->>>>>>> f7bae5b6
     std::cout << "got:\n" << t_out << std::endl;
   }
   ASSERT_TRUE(check);
