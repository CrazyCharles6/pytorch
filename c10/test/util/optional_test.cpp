#include <c10/util/Optional.h>

#include <gtest/gtest.h>

#include <array>
#include <cstdint>
#include <string>

namespace {

template <typename T>
class OptionalTest : public ::testing::Test {
 public:
  using optional = c10::optional<T>;
};

template <typename T>
T getSampleValue();

template<>
bool getSampleValue() {
  return true;
}

template<>
uint64_t getSampleValue() {
  return 42;
}

template<>
std::string getSampleValue() {
  return "hello";
}


using OptionalTypes = ::testing::Types<
  // 32-bit scalar optimization.
  bool,
  // Trivially destructible but not 32-bit scalar.
  uint64_t,
  // Non-trivial destructor.
  std::string
  >;


TYPED_TEST_CASE(OptionalTest, OptionalTypes);

TYPED_TEST(OptionalTest, Empty) {
  typename TestFixture::optional empty;

  EXPECT_FALSE((bool)empty);
  EXPECT_FALSE(empty.has_value());

  EXPECT_THROW(empty.value(), c10::bad_optional_access);
}

TYPED_TEST(OptionalTest, Initialized) {
  const auto val = getSampleValue<TypeParam>();
  typename TestFixture::optional opt((val));
  auto copy(opt), moveFrom1(opt), moveFrom2(opt);
  typename TestFixture::optional move((moveFrom1));
  typename TestFixture::optional copyAssign;
  copyAssign = opt;
  typename TestFixture::optional moveAssign;
  moveAssign = std::move(moveFrom2);

<<<<<<< HEAD
  std::array<typename TestFixture::optional *, 5> opts = {{ &opt, &copy, &copyAssign, &move, &moveAssign }};
=======
  std::array<typename TestFixture::optional *, 5> opts = {&opt, &copy, &copyAssign, &move, &moveAssign};
>>>>>>> 03d557cd
  for (auto* popt : opts) {
    auto& opt = *popt;
    EXPECT_TRUE((bool)opt);
    EXPECT_TRUE(opt.has_value());

    EXPECT_EQ(opt.value(), val);
    EXPECT_EQ(*opt, val);
  }
}

} // namespace<|MERGE_RESOLUTION|>--- conflicted
+++ resolved
@@ -64,11 +64,7 @@
   typename TestFixture::optional moveAssign;
   moveAssign = std::move(moveFrom2);
 
-<<<<<<< HEAD
-  std::array<typename TestFixture::optional *, 5> opts = {{ &opt, &copy, &copyAssign, &move, &moveAssign }};
-=======
   std::array<typename TestFixture::optional *, 5> opts = {&opt, &copy, &copyAssign, &move, &moveAssign};
->>>>>>> 03d557cd
   for (auto* popt : opts) {
     auto& opt = *popt;
     EXPECT_TRUE((bool)opt);
