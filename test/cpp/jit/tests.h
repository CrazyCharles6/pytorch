--- conflicted
+++ resolved
@@ -9,8 +9,6 @@
 namespace torch {
 namespace jit {
 #define TH_FORALL_TESTS(_)             \
-<<<<<<< HEAD
-=======
   _(ADFormulas)                        \
   _(Attributes)                        \
   _(Blocks)                            \
@@ -67,7 +65,6 @@
   _(ImportTooNew)                      \
   _(ClassDerive)                       \
   _(Inliner)                           \
->>>>>>> f0d33b0f
   _(LiteInterpreter)
 
 #define TH_FORALL_TESTS_CUDA(_) \
