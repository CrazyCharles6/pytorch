# Generates Python bindings for ATen functions
#
# The bindings are generated as methods on python_variable or functions on the
# torch._C._nn. torch._C._fft, or torch._C._linalg objects.
#

# Code tries to stick to the following rules:
#
# - templates should be colocated with the functions that use them.
#   no templates are currently shared between functions, but if that
#   happens, maybe put the template with the first one
#
# - don't use environment dictionaries when calling template.substitute().
#   pass named arguments directly for everything, otherwise it's much too
#   hard to track what's actually being used and by who
#
# - colocate any new hacks/adjustments with existing ones of the same kind.
#   ideally in a data structure rather than code if possible. See e.g.
#   SCHEMA_DEFAULT_CONVERSION_HACKS, etc.
#
# - similarly, conversions from one format to another should ideally happen
#   all at once in a single place.
#
# - no nontrivial nested functions. couple-liners are ok but please no more.
#   especially avoid functions that read/write outer variables defined far away.
#
# - raise RuntimeError instead of asserting, and put as much
#   information as is available into the message. I.e. no need to
#   plumb in new params whose only purpose is to fill out an error
#   message, but use what's there
#

from collections import defaultdict
import re
from .gen_variable_type import DONT_RECORD_TRACE
from .utils import write, is_tensor_method

from tools.codegen.code_template import CodeTemplate
from tools.codegen.api.python import *
from tools.codegen.gen import cpp_string, with_native_function
from tools.codegen.model import *

from typing import Dict, Optional, List, Any

#
# declarations blocklist
# We skip codegen for these functions, for various reasons.
# Future PRs will categorize this list and eliminate or hoist
# them out of eager-only codegen.
# See https://github.com/pytorch/pytorch/issues/30788
#

# These functions require manual Python bindings or are not exposed to Python
SKIP_PYTHON_BINDINGS = [
    'alias', 'contiguous', 'is_cuda', 'is_sparse', 'size', 'stride',
    '.*_backward', '.*_backward_(out|input|weight|bias)', '.*_forward',
    '.*_forward_out', '_unsafe_view', 'tensor', '_?sparse_coo_tensor.*',
    '_arange.*', '_range.*', '_linspace.*', '_logspace.*',
    '_sparse_add_out', '_sparse_div.*', '_sparse_mul.*', '_sparse_sub.*', '_sparse_dense_add_out',
    'index', 'unique_dim_consecutive',
    '_indexCopy_', '_cumsum.*', '_cumprod.*', '_sum.*', '_prod.*',
    '_th_.*', '_thnn_.*',
    'arange.*', 'range.*', '_solve.*', '_inverse.*',
    'full(_out)?',
    '_cholesky.*', '_triangular_solve.*', '_qr.*', '_symeig.*', '_svd.*',
    'slice', 'randint(_out)?',
    'item', '_local_scalar_dense', 'to',
    'copy_sparse_to_sparse_', 'copy_',
    'numpy_T',  # this needs to be an attribute in Python, not a function
    'nonzero(_(out|numpy))?',
    'set_quantizer_',  # return types not supported yet
    'set_data',
    '.*_overrideable',  # overrideable functions for backend extension
    'data', 'is_leaf', 'output_nr', '_version', 'requires_grad_', 'retain_grad', 'set_'
]

# These function signatures are not exposed to Python. Note that this signature
# list does not support regex.
SKIP_PYTHON_BINDINGS_SIGNATURES = [
    'add(Tensor, Scalar, Scalar)', 'add_(Tensor, Scalar, Scalar)',
    'sub(Tensor, Scalar, Scalar)', 'sub_(Tensor, Scalar, Scalar)',
    'mul(Tensor, Scalar)', 'mul_(Tensor, Scalar)',
    'div(Tensor, Scalar)', 'div_(Tensor, Scalar)',
]

def should_generate_python_binding(declaration):
    name = declaration['name']
    for pattern in SKIP_PYTHON_BINDINGS:
        if re.match('^' + pattern + '$', name):
            return False

    simple_types = [arg['simple_type'] for arg in declaration['arguments']]
    signature = '{}({})'.format(name, ', '.join(simple_types))
    for pattern in SKIP_PYTHON_BINDINGS_SIGNATURES:
        if pattern == signature:
            return False

    return True

#
# top-level codegen functions, called from gen_autograd
#

def get_py_variable_methods(declarations):
    """
    Get declarations (grouped by name) which should be generated
    as methods on Tensor.
    """
    def should_bind(declaration):
        return (should_generate_python_binding(declaration) and
                not is_nn_module_function(declaration) and
                is_tensor_method(declaration))

    return group_declarations_by_op_name([d for d in declarations if should_bind(d)])


def gen_py_variable_methods(out, declarations, template_path):
    """
    Generate Tensor methods.
    """
    PY_VARIABLE_METHODS_CPP = CodeTemplate.from_file(template_path + '/python_variable_methods.cpp')

    py_variable_methods = get_py_variable_methods(declarations)

    env = create_python_bindings(py_variable_methods, is_python_method=True, module=None)

    write(out, 'python_variable_methods.cpp', PY_VARIABLE_METHODS_CPP, env)


def get_py_nn_functions(declarations):
    """
    Get declarations (grouped by name) which should be generated
    as functions in the "nn" module.
    """
    def should_bind(declaration):
        return (should_generate_python_binding(declaration) and
                is_nn_module_function(declaration))

    return group_declarations_by_op_name([d for d in declarations if should_bind(d)])


def gen_py_nn_functions(out, declarations, template_path):
    """
    Generate functions in the "nn" module.
    """
    PY_NN_FUNCTIONS_CPP = CodeTemplate.from_file(template_path + '/python_nn_functions.cpp')

    py_nn_functions = get_py_nn_functions(declarations)

    env = create_python_bindings(py_nn_functions, is_python_method=False, module="torch.nn")

    write(out, 'python_nn_functions.cpp', PY_NN_FUNCTIONS_CPP, env)


def get_py_fft_functions(declarations):
    """
    Get declarations (grouped by name) which should be generated
    as functions in the "fft" module.
    """
    def should_bind(declaration):
        return (should_generate_python_binding(declaration) and
                is_fft_module_function(declaration))

    return group_declarations_by_op_name([d for d in declarations if should_bind(d)])


def gen_py_fft_functions(out, declarations, template_path):
    """
    Generate functions in the "fft" module.
    """
    PY_FFT_FUNCTIONS_CPP = CodeTemplate.from_file(template_path + '/python_fft_functions.cpp')

    py_fft_functions = get_py_fft_functions(declarations)

    env = create_python_bindings(py_fft_functions, is_python_method=False, module="torch.fft")

    write(out, 'python_fft_functions.cpp', PY_FFT_FUNCTIONS_CPP, env)

def get_py_linalg_functions(declarations):
    """
    Get declarations (grouped by name) which should be generated
    as functions in the "linalg" module.
    """
    def should_bind(declaration):
        return (should_generate_python_binding(declaration) and
                is_linalg_module_function(declaration))

    return group_declarations_by_op_name([d for d in declarations if should_bind(d)])


def gen_py_linalg_functions(out, declarations, template_path):
    """
    Generate functions in the "linalg" module.
    """
    PY_LINALG_FUNCTIONS_CPP = CodeTemplate.from_file(template_path + '/python_linalg_functions.cpp')

    py_linalg_functions = get_py_linalg_functions(declarations)

    env = create_python_bindings(py_linalg_functions, is_python_method=False, module="torch.linalg")

    write(out, 'python_linalg_functions.cpp', PY_LINALG_FUNCTIONS_CPP, env)


def get_py_torch_functions(declarations):
    """
    Get declarations (grouped by name) which should be generated
    as functions in the "torch" module.
    """
    def should_bind(declaration):
        return (should_generate_python_binding(declaration) and
                not is_nn_module_function(declaration) and
                not is_fft_module_function(declaration) and
                not is_linalg_module_function(declaration) and
                is_torch_function(declaration))

    return group_declarations_by_op_name([d for d in declarations if should_bind(d)])


def gen_py_torch_functions(out, declarations, template_path):
    """
    Generate functions in the "torch" module.
    """
    PY_TORCH_FUNCTIONS_CPP = CodeTemplate.from_file(template_path + '/python_torch_functions.cpp')

    py_torch_functions = get_py_torch_functions(declarations)

    env = create_python_bindings(py_torch_functions, is_python_method=False, module="torch")

    write(out, 'python_torch_functions.cpp', PY_TORCH_FUNCTIONS_CPP, env)


def group_declarations_by_op_name(declarations):
    groups = defaultdict(list)
    for d in declarations:
        groups[op_name(d)].append(d)
    return groups


def create_python_bindings(python_functions, is_python_method, module):
    """Generates Python bindings to ATen functions"""
    py_methods: List[str] = []
    py_method_defs: List[str] = []
    py_forwards: List[str] = []

    for name in sorted(python_functions.keys()):
        overloads = tuple(decl_to_signature_function_pair(decl, method=is_python_method)
                          for decl in python_functions[name])
        noarg = len(overloads) == 1 and overloads[0].signature.arguments_count() == 0
        py_methods.append(method_impl(name, module, overloads, noarg=noarg, method=is_python_method))
        py_method_defs.append(method_def(name, module, noarg=noarg, method=is_python_method))
        py_forwards.extend(forward_decls(name, noarg=noarg, method=is_python_method))

    return {
        'py_forwards': py_forwards,
        'py_methods': py_methods,
        'py_method_defs': py_method_defs,
    }

#
# declaration derived props, utils, etc.
# declarations are dicts loaded from Declarations.yaml,
# passed to our codegen methods by callers in gen_autograd
#

def get_pycname(name: str) -> str:
    return f'THPVariable_{name}'


def is_output(arg):
    return arg.get('output', False)


def has_outputs(declaration):
    return any([is_output(arg) for arg in declaration['arguments']])


def is_torch_function(declaration):
    return 'namespace' in declaration['method_of']


def is_nn_module_function(declaration):
    return declaration.get('python_module') == 'nn'


def is_fft_module_function(declaration):
    return declaration.get('python_module') == 'fft'


def is_linalg_module_function(declaration):
    return declaration.get('python_module') == 'linalg'


def op_name(declaration):
    name = declaration['name']
    if has_outputs(declaration):
        if not name.endswith("_out"):
            raise RuntimeError(
                '{} has output params, expecting name ending with \'_out\''.
                format(declaration['name']))
        return name[:-4]
    else:
        if name.endswith("_out"):
            raise RuntimeError(
                '{}: name ends with \'_out\', expecting output params'.
                format(declaration['name']))
        return name

# ~~~~~~~~~~~~~~~~~~~~~~~~~~~~~~~~~~~~~~~~~~~~~~~~~~~~~~~~~~~~~~~~~~~ #
#
#                         Named Tuple Codegen
#
# ~~~~~~~~~~~~~~~~~~~~~~~~~~~~~~~~~~~~~~~~~~~~~~~~~~~~~~~~~~~~~~~~~~~ #

# TODO: remove the copy of this method in 'tools/pyi/gen_pyi.py'.
@with_native_function
def namedtuple_fieldnames(f: NativeFunction) -> List[str]:
    returns = f.func.returns
    if len(returns) <= 1 or all(map(lambda r: r.name is None, returns)):
        return []
    else:
        if any(map(lambda r: r.name is None, returns)):
            # When building on Windows, `PyStructSequence_UnnamedField` could not be
            # resolved by the linker for some reason, which cause error in building:
            #
            # python_nn_functions.cpp.obj : error LNK2001: unresolved external symbol
            # PyStructSequence_UnnamedField
            #
            # Thus, at this point in time, we do not support unnamed
            # fields in namedtuple; you must either name all fields,
            # or none of them.
            raise ValueError("Unnamed field is not supported by codegen")

        return list(map(lambda r: str(r.name), returns))

@with_native_function
def gen_namedtuple_typename_key(f: NativeFunction) -> str:
    name = cpp.name(f.func)
    fieldnames = namedtuple_fieldnames(f)
    return '_'.join([name] + fieldnames)

def emit_namedtuple_typedefs(
    overloads: Tuple[PythonSignatureNativeFunctionPair, ...]
) -> Tuple[List[str], Dict[str, str]]:
    """
    Generate block of named tuple type def inits, and add typeref snippets
    to declarations that use them
    """
    flddefnames: Dict[str, str] = {}  # map from unique field name lists to field def name
    flddefs: List[str] = []           # field def declarations
    typenames: Dict[str, str] = {}    # map from unique name + field name lists to typedef name
    typedefs: List[str] = []          # typedef declarations and init code

    for overload in overloads:
        fieldnames = namedtuple_fieldnames(overload.function)
        if not fieldnames:
            continue

        fn_key = '_'.join(fieldnames)
        fieldsname = flddefnames.get(fn_key)
        if fieldsname is None:
            fieldsname = f'NamedTuple_fields{"" if not flddefs else len(flddefs)}'
            flddefnames[fn_key] = fieldsname
            fields = ', '.join(f'{{"{fn}", ""}}' for fn in fieldnames)
            flddefs.append(f"""\
static PyStructSequence_Field {fieldsname}[] = {{ {fields}, {{nullptr}} }};
""")

        name = cpp.name(overload.function.func)  # use @with_native_function?
        tn_key = gen_namedtuple_typename_key(overload.function)
        typename = typenames.get(tn_key)
        if typename is None:
            typename = f'NamedTuple{"" if not typedefs else len(typedefs)}'
            typenames[tn_key] = typename
            typedefs.append(f"""\
static PyTypeObject {typename};
static bool {typename}_initialized = false;
if (!{typename}_initialized) {{
  {typename}_initialized = true;
  static PyStructSequence_Desc desc = {{ "torch.return_types.{name}", nullptr, {fieldsname}, {len(fieldnames)} }};
  PyStructSequence_InitType(&{typename}, &desc);
  {typename}.tp_repr = (reprfunc)torch::utils::returned_structseq_repr;
}}
""")

    return flddefs + typedefs, typenames

# ~~~~~~~~~~~~~~~~~~~~~~~~~~~~~~~~~~~~~~~~~~~~~~~~~~~~~~~~~~~~~~~~~~~ #
#
#                         Method Impl Codegen
#
# ~~~~~~~~~~~~~~~~~~~~~~~~~~~~~~~~~~~~~~~~~~~~~~~~~~~~~~~~~~~~~~~~~~~ #

# python binding for all overloads of a particular function/method
PY_VARIABLE_METHOD_VARARGS = CodeTemplate(r"""\
// ${name}
static PyObject * ${pycname}(PyObject* self_, PyObject* args, PyObject* kwargs)
{
  ${method_header}
  static PythonArgParser parser({
    ${signatures}
  }, /*traceable=*/${traceable});

  ParsedArgs<${max_args}> parsed_args;
  auto _r = parser.parse(${self_}, args, kwargs, parsed_args);
  ${check_has_torch_function}
  switch (_r.idx) {
    ${dispatch}
  }
  ${method_footer}
}

""")

# handler for a single parsed signature - may be a single overload or
# a pair of overloads that whose signatures only differ in output params
# (plugged into PY_VARIABLE_METHOD_VARARGS as an item in ${dispatch})
PY_VARIABLE_CASE = CodeTemplate("""\
case ${overload_index}: {
  ${body}
}
""")

# python binding for single-overload function/method
PY_VARIABLE_METHOD_VARARGS_SINGLETON = CodeTemplate("""\
// ${name}
static PyObject * ${pycname}(PyObject* self_, PyObject* args, PyObject* kwargs)
{
  ${method_header}
  static PythonArgParser parser({
    ${signatures}
  }, /*traceable=*/${traceable});

  ParsedArgs<${max_args}> parsed_args;
  auto _r = parser.parse(${self_}, args, kwargs, parsed_args);
  ${check_has_torch_function}
  ${dispatch}
  ${method_footer}
}

""")

# python binding for a method with no args, shortcuts parsing
PY_VARIABLE_METHOD_NOARGS = CodeTemplate("""\
// ${name}
static PyObject * ${pycname}(PyObject* self_, PyObject* args)
{
  ${method_header}
  ${check_has_torch_function}
  ${dispatch}
  ${method_footer}
}

""")

def method_impl(
    name: str, module: str,
    overloads: Tuple[PythonSignatureNativeFunctionPair, ...],
    *,
    noarg: bool, method: bool
) -> str:
    """
    Generate a python binding for all overloads of an op.
    """
    pycname = get_pycname(name)
    namedtuple_inits, namedtuple_typenames = emit_namedtuple_typedefs(overloads)

    method_header = ['HANDLE_TH_ERRORS']
    method_header += namedtuple_inits

    # NOTE: we type the unpacked self as Tensor not Variable to avoid return type
    # discrepancies on method resolution (e.g. Variable::detach_ returns void
    # rather than Tensor &)
    method_header += [
        "Tensor& self = reinterpret_cast<THPVariable*>(self_)->cdata;"
    ] if method else []

    method_footer = ([] if noarg else ['Py_RETURN_NONE;']) + ['END_HANDLE_TH_ERRORS']

    traceable = 'true' if all(should_trace(o.function) for o in overloads) else 'false'

    grouped_overloads: Tuple[PythonSignatureGroup, ...] = group_overloads(overloads)
    is_singleton = len(grouped_overloads) == 1
    signatures: List[str] = []
    dispatch: List[str] = []
    for overload_index, overload in enumerate(grouped_overloads):
        signature = overload.signature.signature_str()
        signatures.append(f'{cpp_string(str(signature))},')
        dispatch_body = emit_dispatch_case(overload, namedtuple_typenames)
        dispatch.append(
            PY_VARIABLE_CASE.substitute(overload_index=overload_index, body=dispatch_body)
            if not is_singleton else dispatch_body)

    if noarg:
        template = PY_VARIABLE_METHOD_NOARGS
    elif is_singleton:
        template = PY_VARIABLE_METHOD_VARARGS_SINGLETON
    else:
        template = PY_VARIABLE_METHOD_VARARGS

    return template.substitute(
        name=name,
        pycname=pycname,
        method_header=method_header,
        max_args=max(map(lambda o: o.signature.arguments_count(), overloads)),
        signatures=signatures,
        traceable=traceable,
        check_has_torch_function=gen_has_torch_function_check(
            name=name,
            module=module,
            noarg=noarg,
            method=method,
        ),
        dispatch=dispatch,
        method_footer=method_footer,
        self_="self_" if method else "nullptr",
    )

def gen_has_torch_function_check(name: str, module: str, *, noarg: bool, method: bool) -> str:
    if noarg:
        return f"""\
if(check_has_torch_function(self_)) {{
  return handle_torch_function(self_, "{name}");
}}
""" if method else ''

    self_ = "self_" if method else "nullptr"
    namespace = {
        "torch": "THPVariableFunctionsModule",
        "torch.nn": "THPNNVariableFunctionsModule",
        "torch.fft": "THPFFTVariableFunctionsModule",
        "torch.linalg": "THPLinalgVariableFunctionsModule",
    }[module] if module else "THPVariableClass"

    return f"""\
if(_r.has_torch_function()) {{
  return handle_torch_function(_r, {self_}, args, kwargs, {namespace}, "{module or "torch.Tensor"}");
}}
"""

# handler for output/no-output overload pair
PY_VARIABLE_OUT = CodeTemplate("""\
if (_r.isNone(${out_idx})) {
  ${call_dispatch}
} else {
  ${call_dispatch_out}
}
""")

def emit_dispatch_case(
    overload: PythonSignatureGroup,
    namedtuple_typenames: Dict[str, str],
) -> str:
    """
    Emit dispatch code for a single parsed signature. This corresponds to either
    a single native function, or a pair that differ only in output params. In the
    latter case, a single python signature is used for both and dispatching
    switches on the presence/absence of passed output args.
    """
    if overload.outplace is not None:
        # dispatch output and no-output variants, branch on _r.isNone(<out_idx>)
        return PY_VARIABLE_OUT.substitute(
            out_idx=overload.signature.output_idx(),
            call_dispatch=emit_single_dispatch(
                overload.signature, overload.base, namedtuple_typenames),
            call_dispatch_out=emit_single_dispatch(
                overload.signature, overload.outplace, namedtuple_typenames),
        )
    else:
        # no-output version only
        return emit_single_dispatch(
            overload.signature, overload.base, namedtuple_typenames)

def emit_single_dispatch(
    ps: PythonSignature, f: NativeFunction, namedtuple_typenames: Dict[str, str]
) -> str:
    """
    Emit dispatch code for a single native function.
    """
    @with_native_function
    def go(f: NativeFunction) -> str:
        # header comments
        deprecated = '[deprecated] ' if ps.deprecated else ''
        schema_comment = f'// {deprecated}aten::{f.func}'

        # dispatch lambda signature
        name = cpp.name(f.func)
        lambda_formals = ', '.join(map(lambda a: f"{a.type_str} {a.name}",
                                       dispatch_lambda_args(ps, f)))
        lambda_return = dispatch_lambda_return_str(f)

        # dispatch lambda body
        dispatch_callee = cpp_dispatch_target(f)
        dispatch_args = ', '.join(cpp_dispatch_exprs(f, python_signature=ps))

        # from arg parser outputs to dispatch lambda arguments
        parser_outputs = arg_parser_output_exprs(ps, f)
        lambda_arg_exprs = dispatch_lambda_exprs(ps, f)
        inits = '\n'.join(lambda_arg_exprs.inits)
        lambda_args = ', '.join(lambda_arg_exprs.exprs)

        # scatter fields
        set_requires_grad = f'.set_requires_grad({parser_outputs["requires_grad"].expr})' \
            if ps.tensor_options_args and not has_tensor_options(f) else ''

        if lambda_return == 'void':
            return f"""\
{schema_comment}
{inits}
auto dispatch_{name} = []({lambda_formals}) -> {lambda_return} {{
  pybind11::gil_scoped_release no_gil;
  {dispatch_callee}({dispatch_args});
}};
dispatch_{name}({lambda_args}){set_requires_grad};
Py_RETURN_NONE;
"""
        else:
            typename = namedtuple_typenames.get(gen_namedtuple_typename_key(f))
            namedtuple_typeref = f'&{typename}, ' if typename is not None else ''
            return f"""\
{schema_comment}
{inits}
auto dispatch_{name} = []({lambda_formals}) -> {lambda_return} {{
  pybind11::gil_scoped_release no_gil;
  return {dispatch_callee}({dispatch_args});
}};
return wrap({namedtuple_typeref}dispatch_{name}({lambda_args}){set_requires_grad});
"""

    return go(f)

# Copied from 'gen_variable_type.should_trace()'.
# TODO: consolidate after migrating autograd codegen.
@with_native_function
def should_trace(f: NativeFunction) -> bool:
    # Operations involving Storage or Type are not traceable at the moment
    if any(str(arg.type) in {'Storage', 'Type', 'ConstQuantizerPtr'}
           for arg in f.func.schema_order_arguments()):
        return False
    # We can't trace functions which don't have any Tensor or TensorList returns
    if not any(r.type.is_tensor_like() for r in f.func.returns):
        return False
    name = cpp.name(f.func)
    base_name = f.func.name.name.base
    if base_name in DONT_RECORD_TRACE or name in DONT_RECORD_TRACE:
        return False
    return True

# ~~~~~~~~~~~~~~~~~~~~~~~~~~~~~~~~~~~~~~~~~~~~~~~~~~~~~~~~~~~~~~~~~~~ #
#
#                    Forward Declarations Codegen
#
# ~~~~~~~~~~~~~~~~~~~~~~~~~~~~~~~~~~~~~~~~~~~~~~~~~~~~~~~~~~~~~~~~~~~ #

def forward_decls(name: str, *, noarg: bool, method: bool) -> Tuple[str, ...]:
    if method:
        return ()

    pycname = get_pycname(name)
    if noarg:
        return (f"""\
static PyObject * {pycname}(PyObject* self_, PyObject* args);
""",)
    else:
        return (f"""\
static PyObject * {pycname}(PyObject* self_, PyObject* args, PyObject* kwargs);
""",)

# ~~~~~~~~~~~~~~~~~~~~~~~~~~~~~~~~~~~~~~~~~~~~~~~~~~~~~~~~~~~~~~~~~~~ #
#
#              Method Def (Binding Table Entry) Codegen
#
# ~~~~~~~~~~~~~~~~~~~~~~~~~~~~~~~~~~~~~~~~~~~~~~~~~~~~~~~~~~~~~~~~~~~ #

# Python binary operator dunder methods
BINARY_OP_NAMES = [
    '__lt__', '__le__',
    '__gt__', '__ge__',
    '__eq__', '__ne__',

    '__add__', '__radd__', '__iadd__',
    '__sub__', '__rsub__', '__isub__',
    '__mul__', '__rmul__', '__imul__',
    '__matmul__', '__rmatmul__', '__imatmul__',
    '__truediv__', '__rtruediv__', '__itruediv__',
    '__floordiv__', '__rfloordiv__', '__ifloordiv__',
    '__mod__', '__rmod__', '__imod__',
    '__divmod__', '__rdivmod__', '__idivmod__',
    '__pow__', '__rpow__', '__ipow__',
    '__lshift__', '__rlshift__', '__ilshift__',
    '__rshift__', '__rrshift__', '__irshift__',
    '__and__', '__rand__', '__iand__',
    '__xor__', '__rxor__', '__ixor__',
    '__or__', '__ror__', '__ior__',
]

def method_def(name: str, module: str, *, noarg: bool, method: bool) -> str:
    """
    Generate method def entry.
    """
    pycname = get_pycname(name)

    if noarg:
        pyfunc_cast = ''
        flags = 'METH_NOARGS' if method else 'METH_VARARGS | METH_KEYWORDS'
    else:
        pyfunc_cast = 'castPyCFunctionWithKeywords'
        flags = 'METH_VARARGS | METH_KEYWORDS'

    if module == "torch":
        flags += ' | METH_STATIC'

    if name in BINARY_OP_NAMES:
        # PyMethodDef entry for binary op, throws not implemented error
        return f"""\
{{"{name}", {pyfunc_cast}(TypeError_to_NotImplemented_<{pycname}>), {flags}, NULL}},"""
    else:
        # PyMethodDef entry
        return f"""\
{{"{name}", {pyfunc_cast}({pycname}), {flags}, NULL}},"""

# ~~~~~~~~~~~~~~~~~~~~~~~~~~~~~~~~~~~~~~~~~~~~~~~~~~~~~~~~~~~~~~~~~~~ #
#
#                   Overload Sorting and Grouping
#
# ~~~~~~~~~~~~~~~~~~~~~~~~~~~~~~~~~~~~~~~~~~~~~~~~~~~~~~~~~~~~~~~~~~~ #

def group_overloads(
    overloads: Tuple[PythonSignatureNativeFunctionPair, ...]
) -> Tuple[PythonSignatureGroup, ...]:
    bases: Dict[str, PythonSignatureNativeFunctionPair] = {}
    outplaces: Dict[str, PythonSignatureNativeFunctionPair] = {}

    # first group by signature ignoring out arguments
    for overload in overloads:
        sig = overload.signature.signature_str(skip_outputs=True)
        if overload.function.func.is_out_fn():
            outplaces[sig] = overload
        else:
            bases[sig] = overload

    for sig in outplaces.keys():
        if sig not in bases:
            raise RuntimeError(f'missing base function for outplace: {sig}')

    grouped: List[PythonSignatureGroup] = []
    for sig, base in bases.items():
        outplace = outplaces.get(sig)
        grouped.append(PythonSignatureGroup(
            # prefer the signature with optional out=... arguments
            signature=outplace.signature if outplace is not None else base.signature,
            base=base.function,
            outplace=outplace.function if outplace is not None else None,
        ))

    return sort_overloads(grouped)

# This function declares a partial order on declarations, and sorts them according
# to its linear extension. This is necessary, because there's some ambiguity in the
# choice of overload, and we want a different order.
#
# See Note[Order of overloads matters]
#
# A few examples of ambiguous python signature pairs.
#
#   All parameters have the same type, except one taking Tensor the other taking
#   Scalar. A numeric PyObject can be casted into Tensor, and a zero-dim Tensor
#   object can be accepted as Scalar type parameter (see python_arg_parser.cpp).
#   Therefore, same input arguments might be accepted by either python signature.
#   We want to always parse the one taking Tensor first.
#
#     bitwise_and(Tensor input, Tensor other, *, Tensor out=None)
#     bitwise_and(Tensor input, Scalar other, *, Tensor out=None)
#
#   If they have different number of parameters then they are not ambiguous - but
#   the difference on output param can be ignored as it's optional.
#
#     multiply(Tensor input, Tensor other, *, Tensor out=None)
#     multiply(Tensor input, Scalar other)
#
#   Both positional args and keyword-only args are considered together.
#
#     subtract(Tensor other, *, Scalar alpha=1)
#     subtract(Scalar other, Scalar alpha=1)
#
# A few ambiguous cases which it does NOT handle yet.
#
#   If there is any difference in other parameters besides the Tensor/Scalar
#   difference, then they are not considered ambiguous by this method anymore.
#   However, the difference could be too trivial to disambiguate.
#
#     foo(Tensor input, Scalar other, Scalar bar)
#     foo(Tensor input, Tensor other, double bar)
#
#   If they are taking different number of parameters then they are not considered
#   ambiguous anymore, even if the difference is only on optional kwargs.
#
#     foo(Scalar other, Scalar alpha=1)
#     foo(Tensor other, *, Scalar alpha=1, Scalar beta=1)
#

def sort_overloads(
    grouped_overloads: List[PythonSignatureGroup]
) -> Tuple[PythonSignatureGroup, ...]:

    def is_arg_smaller(t1: Type, t2: Type) -> bool:
        return str(t1) == 'Scalar' and str(t2) == 'Tensor'

    def is_smaller(s1: PythonSignature, s2: PythonSignature) -> bool:
        """Returns True if s1 < s2 in the partial order."""
        args1, args2 = s1.arguments(skip_outputs=True), s2.arguments(skip_outputs=True)
        if len(args1) != len(args2):
            return False
        # TODO: should use some canonical form instead of 'str(arg.type)' - see comments
        # above. The old codegen used the deprecated 'dynamic_type(arg.type)', which
        # ignores the optional annotation, i.e. 'Scalar' and 'Scalar?'.
        any_unequal = any(str(arg1.type) != str(arg2.type)
                          for arg1, arg2 in zip(args1, args2))
        all_smaller_or_equal = all(str(arg1.type) == str(arg2.type)
                                   or is_arg_smaller(arg1.type, arg2.type)
                                   for arg1, arg2 in zip(args1, args2))
        return any_unequal and all_smaller_or_equal

    # First sort by signature
    grouped_overloads = sorted(grouped_overloads, key=lambda x: x.signature.signature_str())

    # Construct the relation graph
    larger_than: Dict[int, Set[int]] = defaultdict(set)
    for i1, overload1 in enumerate(grouped_overloads):
        for i2, overload2 in enumerate(grouped_overloads):
            if is_smaller(overload1.signature, overload2.signature):
                larger_than[i1].add(i2)

    if not larger_than:
        return tuple(grouped_overloads)

    # Use a topological sort to sort overloads according to the partial order.
    sorted_ids: List[int] = \
        list(filter(lambda x: x not in larger_than, range(len(grouped_overloads))))
    for i in sorted_ids:
        for j in sorted(larger_than.keys()):
            larger = larger_than[j]
            larger.discard(i)
            if not larger:
                del larger_than[j]
                sorted_ids.append(j)

    return tuple(map(lambda x: grouped_overloads[x], sorted_ids))

# ~~~~~~~~~~~~~~~~~~~~~~~~~~~~~~~~~~~~~~~~~~~~~~~~~~~~~~~~~~~~~~~~~~~ #
#
#                       Codegen API Integration
#
# ~~~~~~~~~~~~~~~~~~~~~~~~~~~~~~~~~~~~~~~~~~~~~~~~~~~~~~~~~~~~~~~~~~~ #

# These helper functions allow us to call the new codegen API from the
# old codegen script (which operates on Declarations.yaml).

# TODO: remove all these HACKs after migration is completed!

# function schema str -> NativeFunction
NF_TABLE: Optional[Dict[str, NativeFunction]] = None

def init(native_yaml_path: str) -> None:
    from tools.codegen.gen import parse_native_yaml
    global NF_TABLE
    NF_TABLE = {str(f.func): f for f in parse_native_yaml(native_yaml_path)}

# Multiple decl entries can map to the same native function (because of deprecated decl).
def decl_to_native_function(decl: Dict[str, Any]) -> NativeFunction:
    assert NF_TABLE is not None, 'need to initialize codegen.api.python with init()'
    function_schema_str = decl['schema_string']
    assert function_schema_str.startswith('aten::'), f'unknown namespace: {function_schema_str}'
    function_schema_str = function_schema_str[len('aten::'):]
    assert function_schema_str in NF_TABLE, f'cannot find func: {function_schema_str}'
    return NF_TABLE[function_schema_str]

# Each decl entry has unique (python signature, native function) pair.
def decl_to_signature_function_pair(
    decl: Dict[str, Any], *, method: bool
) -> PythonSignatureNativeFunctionPair:
    f = decl_to_native_function(decl)

    @with_native_function
    def go(f: NativeFunction) -> PythonSignature:
        return signature(f, method=method)

    python_sig = go(f)

    if decl.get('deprecated', False):
        # TODO: directly load 'deprecated.yaml'.
        # deprecated.yaml doesn't have complete type information, we need
        # leverage the source signature (to which it delegates the call).
        # Deprecated signature might reorder input_args and input_kwargs,
        # but never changes output_args nor python_binding_args (if any?),
        # so here we only look into these two types of args.
        src_args: Dict[str, PythonArgument] = {a.name: PythonArgument(
            name=a.name,
            type=a.type,
            default=None,
            default_init=None,
        ) for a in itertools.chain(python_sig.input_args, python_sig.input_kwargs)}
        args: List[Dict[str, Any]] = decl['arguments']
        input_arg_names: List[str] = \
            list(str(a['name']) for a in args if not a['kwarg_only'] and not a['output'])
        input_kwarg_names: List[str] = \
            list(str(a['name']) for a in args if a['kwarg_only'] and not a['output'])
        python_sig = PythonSignatureDeprecated(
            name=python_sig.name,
            input_args=tuple(src_args[n] for n in input_arg_names if not method or n != 'self'),
            input_kwargs=tuple(src_args[n] for n in input_kwarg_names),
            output_args=python_sig.output_args,
            tensor_options_args=python_sig.tensor_options_args,
            method=python_sig.method,
            deprecated_args_names=tuple(str(a['name']) for a in args),
            deprecated_args_exprs=tuple(decl.get('call_args')),
        )
<<<<<<< HEAD
    return PythonSignatureNativeFunctionPair(
        signature=python_sig,
        function=f,
    )
=======
    return python_sig


def emit_single_dispatch(ps: PythonSignature, decl: Dict[str, Any], method: bool) -> str:
    """
    Emit dispatch code for a single declared overload.
    """
    f = decl['native_function']

    @with_native_function
    def go(f: NativeFunction) -> str:
        # header comments
        deprecated = '[deprecated] ' if ps.deprecated else ''
        schema_comment = f'// {deprecated}aten::{f.func}'

        # dispatch lambda signature
        name = decl['name']
        lambda_formals = ', '.join(map(lambda a: f"{a.type_str} {a.name}",
                                       dispatch_lambda_args(ps, f, method=method)))
        lambda_return = dispatch_lambda_return_str(f)

        # dispatch lambda body
        dispatch_callee = cpp_dispatch_target(f)
        dispatch_args = ', '.join(cpp_dispatch_exprs(f, method, python_signature=ps))

        # from arg parser outputs to dispatch lambda arguments
        parser_outputs = arg_parser_output_exprs(ps, f, method=method)
        lambda_arg_exprs = dispatch_lambda_exprs(ps, f, method=method)
        inits = '\n'.join(lambda_arg_exprs.inits)
        lambda_args = ', '.join(lambda_arg_exprs.exprs)

        # scatter fields
        # TODO: Checking `ps.method and ('requires_grad' in parser_outputs)` is a hacky
        #       solution for enabling the 'requires_grad' argument for tensor methods
        #       new_full, new_empty, and new_zeros. A much better but more difficult to
        #       implement solution involves refactoring according to Ed's description here:
        #       https://github.com/pytorch/pytorch/issues/36455#issuecomment-614767589
        need_set_requires_grad = ps.tensor_options_args and (not has_tensor_options(f) or (
            ps.method and ('requires_grad' in parser_outputs)))
        set_requires_grad = f'.set_requires_grad({parser_outputs["requires_grad"].expr})' \
            if need_set_requires_grad else ''

        auto_no_gil = '' if decl['with_gil'] else 'pybind11::gil_scoped_release no_gil;'

        namedtuple_typeref = decl['namedtuple_typeref']

        if lambda_return == 'void':
            return f"""\
{schema_comment}
{inits}
auto dispatch_{name} = []({lambda_formals}) -> {lambda_return} {{
  {auto_no_gil}
  {dispatch_callee}({dispatch_args});
}};
dispatch_{name}({lambda_args}){set_requires_grad};
Py_RETURN_NONE;
"""
        else:
            return f"""\
{schema_comment}
{inits}
auto dispatch_{name} = []({lambda_formals}) -> {lambda_return} {{
  {auto_no_gil}
  return {dispatch_callee}({dispatch_args});
}};
return wrap({namedtuple_typeref}dispatch_{name}({lambda_args}){set_requires_grad});
"""

    return go(f)
>>>>>>> 364cc53f
<|MERGE_RESOLUTION|>--- conflicted
+++ resolved
@@ -569,64 +569,6 @@
         # no-output version only
         return emit_single_dispatch(
             overload.signature, overload.base, namedtuple_typenames)
-
-def emit_single_dispatch(
-    ps: PythonSignature, f: NativeFunction, namedtuple_typenames: Dict[str, str]
-) -> str:
-    """
-    Emit dispatch code for a single native function.
-    """
-    @with_native_function
-    def go(f: NativeFunction) -> str:
-        # header comments
-        deprecated = '[deprecated] ' if ps.deprecated else ''
-        schema_comment = f'// {deprecated}aten::{f.func}'
-
-        # dispatch lambda signature
-        name = cpp.name(f.func)
-        lambda_formals = ', '.join(map(lambda a: f"{a.type_str} {a.name}",
-                                       dispatch_lambda_args(ps, f)))
-        lambda_return = dispatch_lambda_return_str(f)
-
-        # dispatch lambda body
-        dispatch_callee = cpp_dispatch_target(f)
-        dispatch_args = ', '.join(cpp_dispatch_exprs(f, python_signature=ps))
-
-        # from arg parser outputs to dispatch lambda arguments
-        parser_outputs = arg_parser_output_exprs(ps, f)
-        lambda_arg_exprs = dispatch_lambda_exprs(ps, f)
-        inits = '\n'.join(lambda_arg_exprs.inits)
-        lambda_args = ', '.join(lambda_arg_exprs.exprs)
-
-        # scatter fields
-        set_requires_grad = f'.set_requires_grad({parser_outputs["requires_grad"].expr})' \
-            if ps.tensor_options_args and not has_tensor_options(f) else ''
-
-        if lambda_return == 'void':
-            return f"""\
-{schema_comment}
-{inits}
-auto dispatch_{name} = []({lambda_formals}) -> {lambda_return} {{
-  pybind11::gil_scoped_release no_gil;
-  {dispatch_callee}({dispatch_args});
-}};
-dispatch_{name}({lambda_args}){set_requires_grad};
-Py_RETURN_NONE;
-"""
-        else:
-            typename = namedtuple_typenames.get(gen_namedtuple_typename_key(f))
-            namedtuple_typeref = f'&{typename}, ' if typename is not None else ''
-            return f"""\
-{schema_comment}
-{inits}
-auto dispatch_{name} = []({lambda_formals}) -> {lambda_return} {{
-  pybind11::gil_scoped_release no_gil;
-  return {dispatch_callee}({dispatch_args});
-}};
-return wrap({namedtuple_typeref}dispatch_{name}({lambda_args}){set_requires_grad});
-"""
-
-    return go(f)
 
 # Copied from 'gen_variable_type.should_trace()'.
 # TODO: consolidate after migrating autograd codegen.
@@ -914,21 +856,17 @@
             deprecated_args_names=tuple(str(a['name']) for a in args),
             deprecated_args_exprs=tuple(decl.get('call_args')),
         )
-<<<<<<< HEAD
     return PythonSignatureNativeFunctionPair(
         signature=python_sig,
         function=f,
     )
-=======
-    return python_sig
-
-
-def emit_single_dispatch(ps: PythonSignature, decl: Dict[str, Any], method: bool) -> str:
-    """
-    Emit dispatch code for a single declared overload.
-    """
-    f = decl['native_function']
-
+
+def emit_single_dispatch(
+    ps: PythonSignature, f: NativeFunction, namedtuple_typenames: Dict[str, str]
+) -> str:
+    """
+    Emit dispatch code for a single native function.
+    """
     @with_native_function
     def go(f: NativeFunction) -> str:
         # header comments
@@ -936,18 +874,18 @@
         schema_comment = f'// {deprecated}aten::{f.func}'
 
         # dispatch lambda signature
-        name = decl['name']
+        name = cpp.name(f.func)
         lambda_formals = ', '.join(map(lambda a: f"{a.type_str} {a.name}",
-                                       dispatch_lambda_args(ps, f, method=method)))
+                                       dispatch_lambda_args(ps, f)))
         lambda_return = dispatch_lambda_return_str(f)
 
         # dispatch lambda body
         dispatch_callee = cpp_dispatch_target(f)
-        dispatch_args = ', '.join(cpp_dispatch_exprs(f, method, python_signature=ps))
+        dispatch_args = ', '.join(cpp_dispatch_exprs(f, python_signature=ps))
 
         # from arg parser outputs to dispatch lambda arguments
-        parser_outputs = arg_parser_output_exprs(ps, f, method=method)
-        lambda_arg_exprs = dispatch_lambda_exprs(ps, f, method=method)
+        parser_outputs = arg_parser_output_exprs(ps, f)
+        lambda_arg_exprs = dispatch_lambda_exprs(ps, f)
         inits = '\n'.join(lambda_arg_exprs.inits)
         lambda_args = ', '.join(lambda_arg_exprs.exprs)
 
@@ -962,31 +900,28 @@
         set_requires_grad = f'.set_requires_grad({parser_outputs["requires_grad"].expr})' \
             if need_set_requires_grad else ''
 
-        auto_no_gil = '' if decl['with_gil'] else 'pybind11::gil_scoped_release no_gil;'
-
-        namedtuple_typeref = decl['namedtuple_typeref']
-
         if lambda_return == 'void':
             return f"""\
 {schema_comment}
 {inits}
 auto dispatch_{name} = []({lambda_formals}) -> {lambda_return} {{
-  {auto_no_gil}
+  pybind11::gil_scoped_release no_gil;
   {dispatch_callee}({dispatch_args});
 }};
 dispatch_{name}({lambda_args}){set_requires_grad};
 Py_RETURN_NONE;
 """
         else:
+            typename = namedtuple_typenames.get(gen_namedtuple_typename_key(f))
+            namedtuple_typeref = f'&{typename}, ' if typename is not None else ''
             return f"""\
 {schema_comment}
 {inits}
 auto dispatch_{name} = []({lambda_formals}) -> {lambda_return} {{
-  {auto_no_gil}
+  pybind11::gil_scoped_release no_gil;
   return {dispatch_callee}({dispatch_args});
 }};
 return wrap({namedtuple_typeref}dispatch_{name}({lambda_args}){set_requires_grad});
 """
 
-    return go(f)
->>>>>>> 364cc53f
+    return go(f)