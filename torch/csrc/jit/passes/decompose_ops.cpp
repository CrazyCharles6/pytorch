#include <torch/csrc/jit/operator.h>
#include <torch/csrc/jit/script/compiler.h>
#include <torch/csrc/jit/passes/decompose_ops.h>
#include <torch/csrc/jit/passes/dead_code_elimination.h>
#include <torch/csrc/jit/passes/constant_propagation.h>
#include <torch/csrc/jit/passes/shape_analysis.h>
#include <torch/csrc/jit/passes/utils/subgraph_utils.h>

namespace torch {
namespace jit {

Value* decomposeOp(
    Node* op,
    const char* source,
    const std::string& method_name,
    const at::ArrayRef<Value*> inputs) {
  std::shared_ptr<Graph> d_graph;
  std::once_flag flag;
  std::call_once(
      flag,
      [](std::shared_ptr<Graph>* graph_ptr,
         const char* source,
         const std::string& method_name) {
        script::CompilationUnit cu;
        cu.define(source, script::nativeResolver(), nullptr);
        *graph_ptr = cu.get_function(method_name).graph();
      },
      &d_graph,
      source,
      method_name);

  WithInsertPoint insert_guard{op};
  return inlineCallTo(*op->owningGraph(), *d_graph, inputs).at(0);
}

<<<<<<< HEAD
static void DecomposeOps(Block* block) {
  static const char* linear_source = R"SCRIPT(
        def linear(input: Tensor, weight: Tensor, bias: Optional[Tensor]):
            output = input.matmul(weight.t())
            if bias is not None:
                output += bias
            return output
      )SCRIPT";
=======
static bool DecomposeOps(Block* block) {
>>>>>>> ea31f546
  static const char* addmm_source = R"SCRIPT(
      def addmm(self: Tensor, mat1: Tensor, mat2: Tensor, beta: number = 1.0, alpha: number = 1.0):
          return self + mat1.mm(mat2)
    )SCRIPT";

  bool decomposed = false;
  for (auto it = block->nodes().begin(), end = block->nodes().end(); it != end;
       ++it) {
    for (auto sub : it->blocks()) {
      DecomposeOps(sub);
    }
    if (it->matches("aten::linear(Tensor input, Tensor weight, Tensor? bias) -> Tensor")) {
      Value* input = it->namedInput(attr::input);
      Value* weight = it->namedInput(attr::weight);
      Value* bias = it->namedInput(attr::bias);
      auto input_type = input->type()->cast<DimensionedTensorType>();
      if (!input_type) {
        // if the input type is not specialized, don't do decomposition
        continue;
      }

      WithInsertPoint guard(*it);

      Graph* graph = it->owningGraph();
      int ndim = input_type->dim();
      Value* new_output = nullptr;
      if (ndim == 2 && bias->type()->isSubtypeOf(TensorType::get())) {
        // if ndim == 2 and bias is statically defined, dispatch to addmm decomposition
        Value* transposed_weight = graph->insert(aten::t, {weight});
        Value* one = graph->insertConstant(1);
        std::vector<Value*> inputs{bias, input, transposed_weight, one, one};
        new_output = decomposeOp(*it, addmm_source, "addmm", inputs);
      } else {
        // otherwise dispatch to normal linear decomposition
        new_output = decomposeOp(*it, linear_source, "linear", it->inputs());
      }
      new_output->setType(it->output()->type());
      it->output()->replaceAllUsesWith(new_output);
      it.destroyCurrent();
    } else if (it->matches(
            "aten::addmm(Tensor self, Tensor mat1, Tensor mat2, *, Scalar beta, Scalar alpha) -> Tensor",
            /*const_inputs=*/{attr::beta, attr::alpha})) {
      // For the case where we have an addmm where alpha and beta are Attributes
      // and both of those scalars are equal to 1.0, decompose this into an mm
      // followed by an add so that it can go through the existing optimization (batchmm)
      if (it->get<at::Scalar>(attr::alpha)->toDouble() != 1.0 ||
          it->get<at::Scalar>(attr::beta)->toDouble() != 1.0) {
        continue;
      }

      decomposed = true;
      WithInsertPoint guard(*it);

      Value* new_output = decomposeOp(*it, addmm_source, "addmm", it->inputs());
      // Set the output of the decomposed graph to have the same output type as the
      // original op otherwise the canonicalized graph will have
      // TensorType as the output of this node which is incorrect
      new_output->setType(it->output()->type());
      it->output()->replaceAllUsesWith(new_output);
      it.destroyCurrent();
    }
  }
  return decomposed;
}

void DecomposeOps(std::shared_ptr<Graph>& graph) {
  bool is_decomposed = DecomposeOps(graph->block());
  if (is_decomposed) {
    // we only re-run those passes when the graph get decomposed
    PropagateInputShapes(graph);
    ConstantPropagation(graph);
    EliminateDeadCode(graph);
  }
}

} // namespace jit
} // namespace torch<|MERGE_RESOLUTION|>--- conflicted
+++ resolved
@@ -33,18 +33,14 @@
   return inlineCallTo(*op->owningGraph(), *d_graph, inputs).at(0);
 }
 
-<<<<<<< HEAD
-static void DecomposeOps(Block* block) {
+static bool DecomposeOps(Block* block) {
   static const char* linear_source = R"SCRIPT(
-        def linear(input: Tensor, weight: Tensor, bias: Optional[Tensor]):
-            output = input.matmul(weight.t())
-            if bias is not None:
-                output += bias
-            return output
+      def linear(input: Tensor, weight: Tensor, bias: Optional[Tensor]):
+          output = input.matmul(weight.t())
+          if bias is not None:
+              output += bias
+          return output
       )SCRIPT";
-=======
-static bool DecomposeOps(Block* block) {
->>>>>>> ea31f546
   static const char* addmm_source = R"SCRIPT(
       def addmm(self: Tensor, mat1: Tensor, mat2: Tensor, beta: number = 1.0, alpha: number = 1.0):
           return self + mat1.mm(mat2)
@@ -66,6 +62,7 @@
         continue;
       }
 
+      decomposed = true;
       WithInsertPoint guard(*it);
 
       Graph* graph = it->owningGraph();
