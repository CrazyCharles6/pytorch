import torch
from torch.fx.graph import (
    Node,
)
import torch.nn.quantized as nnq
import torch.nn.quantized.dynamic as nnqd

from ..quantization_mappings import (
    get_static_quant_module_class,
    get_quantized_operator,
)
from .pattern_utils import (
    register_quant_pattern,
)
from .utils import (
    _parent_name,
    quantize_node,
    get_per_tensor_qparams,
    activation_is_statically_quantized,
    weight_is_quantized,
    weight_dtype,
    get_linear_prepack_op_for_dtype,
    get_qconfig_dtypes,
)

from abc import ABC, abstractmethod
import operator

# -------------------------
# Pattern Registrations
# -------------------------

# 1. Post Training Static Quantization and Quantization Aware Training Patterns

# Base Pattern Handler
class QuantizeHandler(ABC):
    """ Base handler class for the quantizer patterns
    """
    def __init__(self, quantizer, node):
        """ Records pattern information in __init__, which will be used
        in convert
        """
        # this is an indicator of whether all the inputs are Node or not
        # since some op might be quantized differently depending on whether
        # all inputs are tensors or not, e.g. add/mul
        self.all_nodes = True

    @abstractmethod
    def convert(self, quantizer, node, load_arg, debug=False, convert_custom_config_dict=None):
        """ Convert the given node to a quantized node and insert
        it to the quantized graph
        """
        return NotImplemented

@register_quant_pattern(operator.add)
@register_quant_pattern((torch.nn.ReLU, operator.add))
@register_quant_pattern((torch.nn.functional.relu, operator.add))
class Add(QuantizeHandler):
    def __init__(self, quantizer, node):
        super().__init__(quantizer, node)
        self.relu_node = None
        if (node.op == 'call_function' and node.target is torch.nn.functional.relu) or \
           (node.op == 'call_module' and isinstance(quantizer.modules[node.target], torch.nn.ReLU)):
            self.relu_node = node
            node = node.args[0]
        assert node.op == 'call_function' and node.target == operator.add
        self.add_node = node
        self.all_nodes = all([isinstance(a, Node) for a in self.add_node.args[:2]])

    def convert(self, quantizer, node, load_arg, debug=False, convert_custom_config_dict=None):
        if not self.all_nodes:
            # add scalar
            if self.relu_node is not None:
                op = torch.ops.quantized.add_relu
            else:
                op = torch.ops.quantized.add
            return quantizer.quantized_graph.create_node(
                'call_function', op,
                load_arg(quantized=[0])(self.add_node.args), self.add_node.kwargs)
        else:
            activation_post_process = quantizer.activation_post_process_map[node.name]
            scale, zero_point = activation_post_process.calculate_qparams()
            scale = float(scale)
            zero_point = int(zero_point)
            if self.relu_node is not None:
                op = torch.ops.quantized.add_relu
            else:
                op = torch.ops.quantized.add
            kwargs = {**self.add_node.kwargs, 'scale': scale, 'zero_point': zero_point}
            return quantizer.quantized_graph.create_node(
                'call_function', op, load_arg(quantized=True)(self.add_node.args), kwargs)

@register_quant_pattern(operator.mul)
@register_quant_pattern((torch.nn.ReLU, operator.mul))
@register_quant_pattern((torch.nn.functional.relu, operator.mul))
class Mul(QuantizeHandler):
    def __init__(self, quantizer, node):
        super().__init__(quantizer, node)
        self.relu_node = None
        if (node.op == 'call_function' and node.target is torch.nn.functional.relu) or \
           (node.op == 'call_module' and isinstance(quantizer.modules[node.target], torch.nn.ReLU)):
            self.relu_node = node
            node = node.args[0]
        assert node.op == 'call_function' and node.target == operator.mul
        self.mul_node = node
        self.all_nodes = all([isinstance(a, Node) for a in self.mul_node.args[:2]])

    def convert(self, quantizer, node, load_arg, debug=False, convert_custom_config_dict=None):
        if not self.all_nodes:
            # mul scalar
            if self.relu_node is not None:
                op = torch.ops.quantized.mul_relu
            else:
                op = torch.ops.quantized.mul
            return quantizer.quantized_graph.create_node(
                'call_function', op, load_arg(quantized=[0])(self.mul_node.args), self.mul_node.kwargs)
        else:
            activation_post_process = quantizer.activation_post_process_map[node.name]
            scale, zero_point = activation_post_process.calculate_qparams()
            scale = float(scale)
            zero_point = int(zero_point)
            if self.relu_node is not None:
                op = torch.ops.quantized.mul_relu
            else:
                op = torch.ops.quantized.mul
            kwargs = {**self.mul_node.kwargs, 'scale': scale, 'zero_point': zero_point}
            return quantizer.quantized_graph.create_node('call_function', op, load_arg(quantized=True)(self.mul_node.args), kwargs)

@register_quant_pattern(torch.cat)
class Cat(QuantizeHandler):
    def convert(self, quantizer, node, load_arg, debug=False, convert_custom_config_dict=None):
        if not self.all_nodes:
            return NotImplemented
        activation_post_process = quantizer.activation_post_process_map[node.name]
        scale, zero_point = activation_post_process.calculate_qparams()
        scale = float(scale)
        zero_point = int(zero_point)
        kwargs = {**load_arg(quantized=False)(node.kwargs), 'scale': scale, 'zero_point': zero_point}
        return quantizer.quantized_graph.create_node(
            'call_function', torch.ops.quantized.cat, load_arg(quantized=[0])(node.args), kwargs)

# handle conv, maybe followed by relu
# NB: matching order is reversed, that is we match from the bottom of this list to the beginning
@register_quant_pattern(torch.nn.Conv1d)
@register_quant_pattern(torch.nn.Conv2d)
@register_quant_pattern(torch.nn.Conv3d)
@register_quant_pattern(torch.nn.functional.conv2d)
@register_quant_pattern(torch.nn.qat.Conv2d)
@register_quant_pattern(torch.nn.intrinsic.ConvReLU1d)
@register_quant_pattern(torch.nn.intrinsic.ConvReLU2d)
@register_quant_pattern(torch.nn.intrinsic.ConvReLU3d)
@register_quant_pattern(torch.nn.intrinsic.qat.ConvBn2d)
@register_quant_pattern(torch.nn.intrinsic.qat.ConvBnReLU2d)
@register_quant_pattern(torch.nn.intrinsic.qat.ConvReLU2d)
@register_quant_pattern((torch.nn.functional.relu, torch.nn.functional.conv2d))
@register_quant_pattern((torch.nn.ReLU, torch.nn.functional.conv2d))
# just for error checks
@register_quant_pattern((torch.nn.ReLU, torch.nn.Conv2d))
@register_quant_pattern((torch.nn.functional.relu, torch.nn.Conv2d))
class ConvRelu(QuantizeHandler):
    def __init__(self, quantizer, node):
        super().__init__(quantizer, node)
        self.relu_node = None
        if (node.op == 'call_function' and node.target is torch.nn.functional.relu) or \
           (node.op == 'call_module' and isinstance(quantizer.modules[node.target], torch.nn.ReLU)):
            self.relu_node = node
            node = node.args[0]
        self.conv_node = node
        if node.op == 'call_module':
            self.conv = quantizer.modules[self.conv_node.target]

    def convert(self, quantizer, node, load_arg, debug=False, convert_custom_config_dict=None):
        # TODO: debug option for conv module
        if self.conv_node.op == 'call_module':
            # note that relu should already be fused into conv module in the fusion step
            assert self.relu_node is None, 'conv module and relu fusion is not executed, ' \
                'please make sure to run fusion before prepare'
            # 1. attach activation post process to module
            if type(self.conv) in [
                    torch.nn.intrinsic.ConvReLU1d,
                    torch.nn.intrinsic.ConvReLU2d,
                    torch.nn.intrinsic.ConvReLU3d
            ]:
                self.conv[1].activation_post_process = quantizer.activation_post_process_map[node.name]
            else:
                self.conv.activation_post_process = quantizer.activation_post_process_map[node.name]
            # 2. select quantized class
            qconv_cls = get_static_quant_module_class(type(self.conv))
            quantized = qconv_cls.from_float(self.conv)
            parent_name, name = _parent_name(self.conv_node.target)
            setattr(quantizer.modules[parent_name], name, quantized)
            return quantizer.quantized_graph.create_node(
                'call_module',
                self.conv_node.target,
                (load_arg(quantized=True)(self.conv_node.args[0]),),
                {})
        elif self.conv_node.op == 'call_function':
            if self.relu_node is not None:
                raise Exception("functional conv + relu is not supported yet")
            if debug:
                args = load_arg(quantized=[0, 1])(self.conv_node.args)
                args = load_arg(quantized=False)(self.conv_node.args)
                kwargs = load_arg(quantized=False)(self.conv_node.kwargs)
                conv_out = quantizer.quantized_graph.create_node(
                    'call_function', torch.nn.functional.conv2d, args, kwargs)
                root_module = quantizer.modules['']
                return quantize_node(
                    root_module, quantizer.quantized_graph, conv_out, quantizer.activation_post_process_map[self.conv_node.name])
            else:
                assert len(self.conv_node.args) == 7, \
                    'only conv2d calls with all arguments specified is support right now in debug=False option'
                args = load_arg(quantized=[0, 1])(self.conv_node.args)
                # pack weight
                weight = load_arg(quantized=True)(self.conv_node.args[1])
                other_args = load_arg(quantized=False)(self.conv_node.args[2:])
                prepack_args = tuple([weight] + list(other_args))
                packed_weight = quantizer.quantized_graph.create_node(
                    'call_function', torch.ops.quantized.conv2d_prepack, prepack_args, {})
                # construct conv input
                conv_input = load_arg(quantized=True)(self.conv_node.args[0])
                activation_post_process = quantizer.activation_post_process_map[self.conv_node.name]
                scale, zero_point, _ = get_per_tensor_qparams(activation_post_process)
                qconv_args = (conv_input, packed_weight, scale, zero_point)
                kwargs = load_arg(quantized=False)(self.conv_node.kwargs)
                return quantizer.quantized_graph.create_node(
                    'call_function', torch.ops.quantized.conv2d, qconv_args, kwargs)

# handle linear, maybe followed by relu
@register_quant_pattern(torch.nn.Linear)
@register_quant_pattern(torch.nn.functional.linear)
@register_quant_pattern(torch.nn.qat.Linear)
@register_quant_pattern(torch.nn.intrinsic.LinearReLU)
@register_quant_pattern(torch.nn.intrinsic.qat.LinearReLU)
@register_quant_pattern((torch.nn.functional.relu, torch.nn.functional.linear))
@register_quant_pattern((torch.nn.ReLU, torch.nn.functional.linear))
# for error checks
@register_quant_pattern((torch.nn.ReLU, torch.nn.Linear))
@register_quant_pattern((torch.nn.functional.relu, torch.nn.Linear))
class LinearReLUQuantizeHandler(QuantizeHandler):
    def __init__(self, quantizer, node):
        super().__init__(quantizer, node)
        self.relu_node = None
        if (node.op == 'call_function' and node.target is torch.nn.functional.relu) or \
           (node.op == 'call_module' and isinstance(quantizer.modules[node.target], torch.nn.ReLU)):
            self.relu_node = node
            node = node.args[0]
        self.linear_node = node
        if node.op == 'call_module':
            self.linear = quantizer.modules[self.linear_node.target]

    def convert(self, quantizer, node, load_arg, debug=False, convert_custom_config_dict=None):
        # Supported combinations are:
        # quant_type | activation (compute_type) | weight
        #  static       quint8                      qint8
        #  dynamic      float32 (quint8)            qint8
        #  weight_only  float32                    float16
        # tuple (activation_dtype, weight_dtype, compute_dtype)
        supported_dtypes = [
            (torch.quint8, torch.qint8, None),
            (torch.float32, torch.qint8, torch.quint8),
            (torch.float16, torch.float16, None),
        ]
        qconfig = quantizer.qconfig_map[node.name]
        dtypes = get_qconfig_dtypes(qconfig)
        assert dtypes in supported_dtypes, "qconfig dtype pair not supported:" \
            " {}, supported dtypes are: {}".format(dtypes, supported_dtypes)
        activation_statically_quantized = activation_is_statically_quantized(qconfig)
        # TODO: debug option for linear module
        if self.linear_node.op == 'call_module':
            # note that relu should already be fused into conv module in the fusion step
            assert self.relu_node is None, 'linear module and relu fusion is not executed, ' \
                'please make sure to run fusion before prepare'
            # 1. attach output activation post process to linear module
            if node.name in quantizer.activation_post_process_map:
                # this is the static quantization case
                output_activation_post_process = quantizer.activation_post_process_map[node.name]
            else:
                output_activation_post_process = None

            if output_activation_post_process:
                if type(self.linear) == torch.nn.intrinsic.LinearReLU:
                    float_linear_module = self.linear[1]
                else:
                    float_linear_module = self.linear
                float_linear_module.activation_post_process = output_activation_post_process

            # 2. select corresponding quantized linear class for the float linear class
            if type(self.linear) in [torch.nn.Linear, torch.nn.qat.Linear]:
                qlinear = nnq.Linear if activation_statically_quantized else nnqd.Linear
            elif type(self.linear) in [torch.nn.intrinsic.LinearReLU, torch.nn.intrinsic.qat.LinearReLU]:
                assert activation_statically_quantized, \
                    'Only static quantization is supported for LinearReLU'
                qlinear = torch.nn.intrinsic.quantized.LinearReLU
            else:
                raise Exception("unhandled linear type:", type(self.linear))
            quantized = qlinear.from_float(self.linear)
            parent_name, name = _parent_name(self.linear_node.target)
            setattr(quantizer.modules[parent_name], name, quantized)
            # activation needs to be quantized for static quantization
            return quantizer.quantized_graph.create_node(
                'call_module',
                self.linear_node.target,
                (load_arg(quantized=activation_statically_quantized)(self.linear_node.args[0]),), {})
        elif self.linear_node.op == 'call_function':
            if debug:
                quantized_input_idxs = []
                if activation_statically_quantized:
                    quantized_input_idxs.append(0)
                if weight_is_quantized(qconfig):
                    quantized_input_idxs.append(1)
                args = load_arg(quantized=quantized_input_idxs)(self.linear_node.args)
                args = load_arg(quantized=False)(self.linear_node.args)
                kwargs = load_arg(quantized=False)(self.linear_node.kwargs)
                linear_out = quantizer.quantized_graph.create_node(
                    'call_function', torch.nn.functional.linear, args, kwargs)
                if activation_statically_quantized:
                    # quantize output for statically quantized linear op
                    root_module = quantizer.modules['']
                    return quantize_node(
                        root_module,
                        quantizer.quantized_graph,
                        linear_out,
                        quantizer.activation_post_process_map[self.linear_node.name])
                else:
                    # output for dynamically quantized linear op is not quantized
                    return linear_out
            else:  # non-debug option
                # linear args
                # (x, weight, bias, ...)
                weight_quantized = weight_is_quantized(qconfig)
                linear_weight = load_arg(quantized=weight_quantized)(self.linear_node.args[1])

                # get other arguments
                kwargs = {**load_arg(quantized=False)(self.linear_node.kwargs)}
                # pack weight
                bias = None
                # all args after bias, including bias
                other_args = load_arg(quantized=False)(self.linear_node.args[2:])
                if len(self.linear_node.args) > 2:
                    bias = load_arg(quantized=False)(self.linear_node.args[2])
                    other_args = other_args[1:]  # remove the bias argument
                else:
                    assert 'bias' in kwargs, \
                        'expect bias provided as a keyword argument when it is not a positional argument'
                    bias = kwargs['bias']
                    kwargs.pop('bias')
                prepack_args = (linear_weight, bias)
                prepack_op = get_linear_prepack_op_for_dtype(weight_dtype(qconfig))
                packed_weight = quantizer.quantized_graph.create_node(
                    'call_function', prepack_op, prepack_args, {})
                # construct linear input
                if activation_statically_quantized:
                    linear_input = load_arg(quantized=True)(self.linear_node.args[0])
                    activation_post_process = \
                        quantizer.activation_post_process_map[self.linear_node.name]
                    scale, zero_point, _ = get_per_tensor_qparams(activation_post_process)
                    qlinear_args = (linear_input, packed_weight, scale, zero_point)
                    return quantizer.quantized_graph.create_node(
                        'call_function', torch.ops.quantized.linear, qlinear_args, kwargs)
                else:
                    linear_input = load_arg(quantized=False)(self.linear_node.args[0])
                    qlinear_args = (linear_input, packed_weight)
                    return quantizer.quantized_graph.create_node(
                        'call_function', torch.ops.quantized.linear_dynamic, qlinear_args, kwargs)

@register_quant_pattern(torch.nn.BatchNorm2d)
@register_quant_pattern(torch.nn.BatchNorm3d)
@register_quant_pattern(torch.nn.intrinsic.BNReLU2d)
@register_quant_pattern(torch.nn.intrinsic.BNReLU3d)
class BatchNorm(QuantizeHandler):
    def __init__(self, quantizer, node):
        super().__init__(quantizer, node)
        assert node.op == 'call_module'
        self.bn_node = node
        self.bn = quantizer.modules[self.bn_node.target]

    def convert(self, quantizer, node, load_arg, debug=False, convert_custom_config_dict=None):
        # 1. attach activation post process to module
        activation_post_process = quantizer.activation_post_process_map[node.name]
        if type(self.bn) in \
            [torch.nn.intrinsic.BNReLU2d,
             torch.nn.intrinsic.BNReLU3d]:
            self.bn[1].activation_post_process = activation_post_process
        else:
            self.bn.activation_post_process = activation_post_process
        qbn_cls = get_static_quant_module_class(type(self.bn))
        quantized = qbn_cls.from_float(self.bn)
        parent_name, name = _parent_name(self.bn_node.target)
        setattr(quantizer.modules[parent_name], name, quantized)
        return quantizer.quantized_graph.create_node(
            'call_module',
            self.bn_node.target,
            load_arg(quantized=[0])(self.bn_node.args),
            load_arg(quantized=False)(self.bn_node.kwargs))

<<<<<<< HEAD
=======
@register_quant_pattern(torch.nn.Embedding)
@register_quant_pattern(torch.nn.EmbeddingBag)
class Embedding(QuantizeHandler):
    def __init__(self, quantizer, node):
        super().__init__(quantizer, node)

    def convert(self, quantizer, node, load_arg, debug=False, convert_custom_config_dict=None):
        # Supported combinations are:
        # quant_type  | activation (compute_type) | weight
        # weight_only |  float32 (torch.uint8)    | quint8
        # weight_only |  float32 (torch.uint8)    | quint4x2
        # tuple (activation_dtype, weight_dtype, compute_dtype)
        supported_dtypes = [
            (torch.float32, torch.quint8, torch.quint8),
            (torch.float32, torch.quint4x2, torch.quint8),
        ]
        assert node.op == 'call_module'
        emb_node = node
        emb = quantizer.modules[emb_node.target]
        qconfig = quantizer.qconfig_map[node.name]
        dtypes = get_qconfig_dtypes(qconfig)
        assert dtypes in supported_dtypes, "qconfig dtype pair not supported:" \
            " {}, supported dtypes are: {}".format(dtypes, supported_dtypes)
        qemb = get_static_quant_module_class(type(emb))
        quantized = qemb.from_float(emb)
        parent_name, name = _parent_name(emb_node.target)
        setattr(quantizer.modules[parent_name], name, quantized)
        return quantizer.quantized_graph.create_node(
            'call_module',
            emb_node.target,
            load_arg(quantized=False)(emb_node.args),
            load_arg(quantized=False)(emb_node.kwargs))


>>>>>>> 4e6f2440
ARGS_TO_SKIP = {
    torch._ops.ops.quantized.hardswish: ['inplace'],
    torch._ops.ops.quantized.instance_norm:
    ['running_mean', 'running_var', 'use_input_stats', 'momentum'],
}
@register_quant_pattern(torch.nn.ELU)
@register_quant_pattern(torch.nn.LeakyReLU)
@register_quant_pattern(torch.nn.Hardswish)
@register_quant_pattern(torch.nn.InstanceNorm1d)
@register_quant_pattern(torch.nn.InstanceNorm2d)
@register_quant_pattern(torch.nn.InstanceNorm3d)
@register_quant_pattern(torch.nn.LayerNorm)
@register_quant_pattern(torch.nn.functional.hardswish)
@register_quant_pattern(torch.nn.functional.instance_norm)
@register_quant_pattern(torch.nn.functional.layer_norm)
@register_quant_pattern(torch.nn.functional.leaky_relu)
class DefaultNode(QuantizeHandler):
    ''' Common quantized op, first input and first output will be quantized
    '''
    def convert(self, quantizer, node, load_arg, debug=False, convert_custom_config_dict=None):
        if not self.all_nodes:
            return NotImplemented
        assert node.op in ['call_module', 'call_function'], 'Only call_module and ' + \
            'call_function are handled in DefaultNode'
        activation_post_process = quantizer.activation_post_process_map[node.name]
        if node.op == 'call_module':
            module = quantizer.modules[node.target]
            module.activation_post_process = activation_post_process
            quantized_module_cls = get_static_quant_module_class(type(module))
            quantized_module = quantized_module_cls.from_float(module)
            parent_name, name = _parent_name(node.target)
            setattr(quantizer.modules[parent_name], name, quantized_module)
            return quantizer.quantized_graph.create_node(
                'call_module',
                node.target,
                load_arg(quantized=[0])(node.args),
                load_arg(quantized=False)(node.kwargs))
        else:
            # call_function
            scale, zero_point = activation_post_process.calculate_qparams()
            scale = float(scale)
            zero_point = int(zero_point)

            quantized_op = get_quantized_operator(node.target)
            args = load_arg(quantized=[0])(node.args)
            kwargs = {**load_arg(quantized=False)(node.kwargs), 'output_scale': scale, 'output_zero_point': zero_point}
            if quantized_op in ARGS_TO_SKIP:
                args_to_skip = ARGS_TO_SKIP[quantized_op]
                for arg in args_to_skip:
                    if arg in kwargs:
                        kwargs.pop(arg)
            return quantizer.quantized_graph.create_node(
                'call_function', quantized_op, args, kwargs)

# TODO: elu is using scale/zero_point instead of output_scale, output_zero_point
@register_quant_pattern(torch.nn.functional.elu)
class ELU(QuantizeHandler):
    def convert(self, quantizer, node, load_arg, debug=False, convert_custom_config_dict=None):
        activation_post_process = quantizer.activation_post_process_map[node.name]
        scale, zero_point = activation_post_process.calculate_qparams()
        scale = float(scale)
        zero_point = int(zero_point)
        quantized_op = get_quantized_operator(node.target)
        args = load_arg(quantized=[0])(node.args)
        kwargs = {**load_arg(quantized=False)(node.kwargs), 'output_scale': scale, 'output_zero_point': zero_point}
        kwargs.pop('inplace')
        return quantizer.quantized_graph.create_node(
            'call_function', quantized_op, args, kwargs)

# these ops have quantized equivalents that do not need any extra information
@register_quant_pattern(torch.nn.AdaptiveAvgPool1d)
@register_quant_pattern(torch.nn.AdaptiveAvgPool2d)
@register_quant_pattern(torch.nn.AdaptiveAvgPool3d)
@register_quant_pattern(torch.nn.AvgPool1d)
@register_quant_pattern(torch.nn.AvgPool2d)
@register_quant_pattern(torch.nn.AvgPool3d)
@register_quant_pattern(torch.nn.Dropout)
@register_quant_pattern(torch.nn.Hardsigmoid)
@register_quant_pattern(torch.nn.Hardtanh)
@register_quant_pattern(torch.nn.MaxPool1d)
@register_quant_pattern(torch.nn.MaxPool2d)
@register_quant_pattern(torch.nn.MaxPool3d)
@register_quant_pattern(torch.nn.ReLU)
@register_quant_pattern(torch.nn.ReLU6)
@register_quant_pattern(torch.nn.Sigmoid)
@register_quant_pattern(torch.nn.Tanh)
@register_quant_pattern(torch.adaptive_avg_pool1d)
@register_quant_pattern(torch.nn.functional.adaptive_avg_pool2d)
@register_quant_pattern(torch.nn.functional.adaptive_avg_pool3d)
@register_quant_pattern(torch.nn.functional.dropout)
@register_quant_pattern(torch.nn.functional.hardsigmoid)
@register_quant_pattern(torch.nn.functional.hardtanh)
@register_quant_pattern(torch.nn.functional.hardtanh_)
@register_quant_pattern(torch.nn.functional.interpolate)
@register_quant_pattern(torch.nn.functional.max_pool1d)
@register_quant_pattern(torch.nn.functional.max_pool2d)
@register_quant_pattern(torch.nn.functional.max_pool3d)
@register_quant_pattern(torch.nn.functional.relu)
@register_quant_pattern(torch.nn.functional.relu6)
@register_quant_pattern(torch.avg_pool1d)
@register_quant_pattern(torch._C._nn.avg_pool2d)
@register_quant_pattern(torch._C._nn.avg_pool3d)
@register_quant_pattern(torch.chunk)
@register_quant_pattern(torch.clamp)
@register_quant_pattern(torch.flatten)
@register_quant_pattern(torch.transpose)
@register_quant_pattern(torch.max)
@register_quant_pattern(torch.mean)
@register_quant_pattern(torch.min)
@register_quant_pattern(torch.repeat_interleave)
@register_quant_pattern(torch.sigmoid)
@register_quant_pattern(torch.sort)
@register_quant_pattern(torch.squeeze)
@register_quant_pattern(torch.stack)
@register_quant_pattern(torch.tanh)
@register_quant_pattern(torch.unsqueeze)
@register_quant_pattern(operator.getitem)
@register_quant_pattern(operator.floordiv)
@register_quant_pattern('chunk')
@register_quant_pattern('clamp')
@register_quant_pattern('contiguous')
@register_quant_pattern('detach')
@register_quant_pattern('detach_')
@register_quant_pattern('hardsigmoid')
@register_quant_pattern('hardsigmoid_')
@register_quant_pattern('mean')
@register_quant_pattern('numel')
@register_quant_pattern('permute')
@register_quant_pattern('relu')
@register_quant_pattern('relu_')
@register_quant_pattern('repeat')
@register_quant_pattern('repeat_interleave')
@register_quant_pattern('reshape')
@register_quant_pattern('resize_')
@register_quant_pattern('shape')
@register_quant_pattern('sigmoid')
@register_quant_pattern('sigmoid_')
@register_quant_pattern('size')
@register_quant_pattern('squeeze')
@register_quant_pattern('squeeze_')
@register_quant_pattern('tanh')
@register_quant_pattern('tanh_')
@register_quant_pattern('transpose')
@register_quant_pattern('unsqueeze')
@register_quant_pattern('unsqueeze_')
@register_quant_pattern('view')
class CopyNode(QuantizeHandler):
    def convert(self, quantizer, node, load_arg, debug=False, convert_custom_config_dict=None):
        return quantizer.quantized_graph.node_copy(node, load_arg(quantized=None))

# Default quantization handler, used for quantization of input and output
# of quantizable objects (e.g. modules and functionals)
class DefaultQuant(QuantizeHandler):
    def convert(self, quantizer, node):
        assert self.all_nodes
        root_module = quantizer.modules['']
        return quantize_node(
            root_module,
            quantizer.quantized_graph,
            node, quantizer.activation_post_process_map[node.name])

class CustomModuleQuantizeHandler(QuantizeHandler):
    def convert(self, quantizer, node, load_arg, debug=False, convert_custom_config_dict=None):
        """ Convert a float custom module to quantized custom module
        """
        assert node.op == 'call_module'
        assert convert_custom_config_dict is not None
        custom_module_class_mapping = convert_custom_config_dict.get("observed_to_quantized_custom_module_class", None)
        assert custom_module_class_mapping is not None
        observed_custom_module = quantizer.modules[node.target]
        if node.name in quantizer.activation_post_process_map:
            observed_custom_module.activation_post_process = \
                quantizer.activation_post_process_map[node.name]
        quantized_custom_module_class = custom_module_class_mapping.get(type(observed_custom_module), None)
        assert quantized_custom_module_class is not None, "did not found quantized custom module for:" + \
            str(type(observed_custom_module))
        quantized_custom_module = \
            quantized_custom_module_class.from_observed(observed_custom_module)
        parent_name, name = _parent_name(node.target)
        setattr(quantizer.modules[parent_name], name, quantized_custom_module)
        # hardcoded the qunatized input to be None (take whatever is in the environemnt),
        # we can extend this
        # if there is a need, e.g. get the indexes of quantized inputs from some
        # module attribute like module._QUANTIZED_INPUT_INDEXES
        return quantizer.quantized_graph.node_copy(node, load_arg(quantized=None))

class StandaloneModuleQuantizeHandler(QuantizeHandler):
    """ Converts an observed standalone module to quantized standalone module
    by calling convert_fx on the observed standalone module.
    """
    def convert(self, quantizer, node, load_arg, debug=False, convert_custom_config_dict=None):
        assert node.op == 'call_module'
        qconfig = quantizer.qconfig_map[node.name]
        convert = torch.quantization.quantize_fx._convert_standalone_module_fx
        observed_standalone_module = quantizer.modules[node.target]
        quantized_standalone_module = convert(observed_standalone_module, debug=debug)
        parent_name, name = _parent_name(node.target)
        # update the modules dict
        setattr(quantizer.modules[parent_name], name, quantized_standalone_module)
        quantizer.modules[node.target] = quantized_standalone_module
        return quantizer.quantized_graph.node_copy(node, load_arg(quantized=None))<|MERGE_RESOLUTION|>--- conflicted
+++ resolved
@@ -4,6 +4,10 @@
 )
 import torch.nn.quantized as nnq
 import torch.nn.quantized.dynamic as nnqd
+from torch.quantization import (
+    default_affine_fixed_qparams_fake_quant,
+    default_symmetric_fixed_qparams_fake_quant,
+)
 
 from ..quantization_mappings import (
     get_static_quant_module_class,
@@ -16,6 +20,7 @@
     _parent_name,
     quantize_node,
     get_per_tensor_qparams,
+    get_swapped_custom_module_class,
     activation_is_statically_quantized,
     weight_is_quantized,
     weight_dtype,
@@ -43,7 +48,8 @@
         # this is an indicator of whether all the inputs are Node or not
         # since some op might be quantized differently depending on whether
         # all inputs are tensors or not, e.g. add/mul
-        self.all_nodes = True
+        self.num_node_args = len(node.args)
+        self.all_node_args = True
 
     @abstractmethod
     def convert(self, quantizer, node, load_arg, debug=False, convert_custom_config_dict=None):
@@ -53,8 +59,11 @@
         return NotImplemented
 
 @register_quant_pattern(operator.add)
+@register_quant_pattern(torch.add)
 @register_quant_pattern((torch.nn.ReLU, operator.add))
+@register_quant_pattern((torch.nn.ReLU, torch.add))
 @register_quant_pattern((torch.nn.functional.relu, operator.add))
+@register_quant_pattern((torch.nn.functional.relu, torch.add))
 class Add(QuantizeHandler):
     def __init__(self, quantizer, node):
         super().__init__(quantizer, node)
@@ -63,20 +72,26 @@
            (node.op == 'call_module' and isinstance(quantizer.modules[node.target], torch.nn.ReLU)):
             self.relu_node = node
             node = node.args[0]
-        assert node.op == 'call_function' and node.target == operator.add
+        assert node.op == 'call_function' and node.target in [operator.add, torch.add]
         self.add_node = node
-        self.all_nodes = all([isinstance(a, Node) for a in self.add_node.args[:2]])
-
-    def convert(self, quantizer, node, load_arg, debug=False, convert_custom_config_dict=None):
-        if not self.all_nodes:
+        self.num_node_args = len([a for a in self.add_node.args[:2] if isinstance(a, Node)])
+
+    def convert(self, quantizer, node, load_arg, debug=False, convert_custom_config_dict=None):
+        if self.num_node_args == 1:
             # add scalar
             if self.relu_node is not None:
                 op = torch.ops.quantized.add_relu
             else:
                 op = torch.ops.quantized.add
+
+            if isinstance(self.add_node.args[0], Node):
+                quantized_index = 0
+            else:
+                quantized_index = 1
+
             return quantizer.quantized_graph.create_node(
                 'call_function', op,
-                load_arg(quantized=[0])(self.add_node.args), self.add_node.kwargs)
+                load_arg(quantized=[quantized_index])(self.add_node.args), self.add_node.kwargs)
         else:
             activation_post_process = quantizer.activation_post_process_map[node.name]
             scale, zero_point = activation_post_process.calculate_qparams()
@@ -90,9 +105,13 @@
             return quantizer.quantized_graph.create_node(
                 'call_function', op, load_arg(quantized=True)(self.add_node.args), kwargs)
 
+# TODO: merge with Add
 @register_quant_pattern(operator.mul)
+@register_quant_pattern(torch.mul)
 @register_quant_pattern((torch.nn.ReLU, operator.mul))
+@register_quant_pattern((torch.nn.ReLU, torch.mul))
 @register_quant_pattern((torch.nn.functional.relu, operator.mul))
+@register_quant_pattern((torch.nn.functional.relu, torch.mul))
 class Mul(QuantizeHandler):
     def __init__(self, quantizer, node):
         super().__init__(quantizer, node)
@@ -101,19 +120,25 @@
            (node.op == 'call_module' and isinstance(quantizer.modules[node.target], torch.nn.ReLU)):
             self.relu_node = node
             node = node.args[0]
-        assert node.op == 'call_function' and node.target == operator.mul
+        assert node.op == 'call_function' and node.target in [operator.mul, torch.mul]
         self.mul_node = node
-        self.all_nodes = all([isinstance(a, Node) for a in self.mul_node.args[:2]])
-
-    def convert(self, quantizer, node, load_arg, debug=False, convert_custom_config_dict=None):
-        if not self.all_nodes:
+        self.num_node_args = len([a for a in self.mul_node.args[:2] if isinstance(a, Node)])
+
+    def convert(self, quantizer, node, load_arg, debug=False, convert_custom_config_dict=None):
+        if self.num_node_args == 1:
             # mul scalar
             if self.relu_node is not None:
                 op = torch.ops.quantized.mul_relu
             else:
                 op = torch.ops.quantized.mul
+
+            if isinstance(self.mul_node.args[0], Node):
+                quantized_index = 0
+            else:
+                quantized_index = 1
+
             return quantizer.quantized_graph.create_node(
-                'call_function', op, load_arg(quantized=[0])(self.mul_node.args), self.mul_node.kwargs)
+                'call_function', op, load_arg(quantized=[quantized_index])(self.mul_node.args), self.mul_node.kwargs)
         else:
             activation_post_process = quantizer.activation_post_process_map[node.name]
             scale, zero_point = activation_post_process.calculate_qparams()
@@ -129,7 +154,7 @@
 @register_quant_pattern(torch.cat)
 class Cat(QuantizeHandler):
     def convert(self, quantizer, node, load_arg, debug=False, convert_custom_config_dict=None):
-        if not self.all_nodes:
+        if not self.all_node_args:
             return NotImplemented
         activation_post_process = quantizer.activation_post_process_map[node.name]
         scale, zero_point = activation_post_process.calculate_qparams()
@@ -171,10 +196,19 @@
 
     def convert(self, quantizer, node, load_arg, debug=False, convert_custom_config_dict=None):
         # TODO: debug option for conv module
+        qconfig = quantizer.qconfig_map[node.name]
+        activation_statically_quantized = activation_is_statically_quantized(qconfig)
+        # only static qunatization (for both ptq and qat) is supported for conv
+        if not activation_statically_quantized:
+            return quantizer.quantized_graph.node_copy(node, load_arg(quantized=None))
+
         if self.conv_node.op == 'call_module':
             # note that relu should already be fused into conv module in the fusion step
             assert self.relu_node is None, 'conv module and relu fusion is not executed, ' \
                 'please make sure to run fusion before prepare'
+            if convert_custom_config_dict is None:
+                convert_custom_config_dict = {}
+            additional_static_quant_mapping = convert_custom_config_dict.get("static", {})
             # 1. attach activation post process to module
             if type(self.conv) in [
                     torch.nn.intrinsic.ConvReLU1d,
@@ -185,7 +219,8 @@
             else:
                 self.conv.activation_post_process = quantizer.activation_post_process_map[node.name]
             # 2. select quantized class
-            qconv_cls = get_static_quant_module_class(type(self.conv))
+            qconv_cls = get_static_quant_module_class(
+                type(self.conv), additional_static_quant_mapping)
             quantized = qconv_cls.from_float(self.conv)
             parent_name, name = _parent_name(self.conv_node.target)
             setattr(quantizer.modules[parent_name], name, quantized)
@@ -375,6 +410,9 @@
         self.bn = quantizer.modules[self.bn_node.target]
 
     def convert(self, quantizer, node, load_arg, debug=False, convert_custom_config_dict=None):
+        if convert_custom_config_dict is None:
+            convert_custom_config_dict = {}
+        additional_static_quant_mapping = convert_custom_config_dict.get("static", {})
         # 1. attach activation post process to module
         activation_post_process = quantizer.activation_post_process_map[node.name]
         if type(self.bn) in \
@@ -383,7 +421,7 @@
             self.bn[1].activation_post_process = activation_post_process
         else:
             self.bn.activation_post_process = activation_post_process
-        qbn_cls = get_static_quant_module_class(type(self.bn))
+        qbn_cls = get_static_quant_module_class(type(self.bn), additional_static_quant_mapping)
         quantized = qbn_cls.from_float(self.bn)
         parent_name, name = _parent_name(self.bn_node.target)
         setattr(quantizer.modules[parent_name], name, quantized)
@@ -393,8 +431,6 @@
             load_arg(quantized=[0])(self.bn_node.args),
             load_arg(quantized=False)(self.bn_node.kwargs))
 
-<<<<<<< HEAD
-=======
 @register_quant_pattern(torch.nn.Embedding)
 @register_quant_pattern(torch.nn.EmbeddingBag)
 class Embedding(QuantizeHandler):
@@ -429,7 +465,6 @@
             load_arg(quantized=False)(emb_node.kwargs))
 
 
->>>>>>> 4e6f2440
 ARGS_TO_SKIP = {
     torch._ops.ops.quantized.hardswish: ['inplace'],
     torch._ops.ops.quantized.instance_norm:
@@ -450,15 +485,19 @@
     ''' Common quantized op, first input and first output will be quantized
     '''
     def convert(self, quantizer, node, load_arg, debug=False, convert_custom_config_dict=None):
-        if not self.all_nodes:
+        if not self.all_node_args:
             return NotImplemented
         assert node.op in ['call_module', 'call_function'], 'Only call_module and ' + \
             'call_function are handled in DefaultNode'
+        if convert_custom_config_dict is None:
+            convert_custom_config_dict = {}
+        additional_static_quant_mapping = convert_custom_config_dict.get("static", {})
         activation_post_process = quantizer.activation_post_process_map[node.name]
         if node.op == 'call_module':
             module = quantizer.modules[node.target]
             module.activation_post_process = activation_post_process
-            quantized_module_cls = get_static_quant_module_class(type(module))
+            quantized_module_cls = get_static_quant_module_class(
+                type(module), additional_static_quant_mapping)
             quantized_module = quantized_module_cls.from_float(module)
             parent_name, name = _parent_name(node.target)
             setattr(quantizer.modules[parent_name], name, quantized_module)
@@ -499,6 +538,22 @@
         return quantizer.quantized_graph.create_node(
             'call_function', quantized_op, args, kwargs)
 
+@register_quant_pattern(torch.nn.Hardsigmoid, default_affine_fixed_qparams_fake_quant)
+@register_quant_pattern(torch.nn.functional.hardsigmoid, default_affine_fixed_qparams_fake_quant)
+@register_quant_pattern('hardsigmoid', default_affine_fixed_qparams_fake_quant)
+@register_quant_pattern('hardsigmoid_', default_affine_fixed_qparams_fake_quant)
+@register_quant_pattern(torch.nn.Sigmoid, default_affine_fixed_qparams_fake_quant)
+@register_quant_pattern(torch.sigmoid, default_affine_fixed_qparams_fake_quant)
+@register_quant_pattern('sigmoid', default_affine_fixed_qparams_fake_quant)
+@register_quant_pattern('sigmoid_', default_affine_fixed_qparams_fake_quant)
+@register_quant_pattern(torch.nn.Tanh, default_symmetric_fixed_qparams_fake_quant)
+@register_quant_pattern(torch.tanh, default_symmetric_fixed_qparams_fake_quant)
+@register_quant_pattern('tanh', default_symmetric_fixed_qparams_fake_quant)
+@register_quant_pattern('tanh_', default_symmetric_fixed_qparams_fake_quant)
+class FixedQParamsOpQuantizeHandler(QuantizeHandler):
+    def convert(self, quantizer, node, load_arg, debug=False, convert_custom_config_dict=None):
+        return quantizer.quantized_graph.node_copy(node, load_arg(quantized=None))
+
 # these ops have quantized equivalents that do not need any extra information
 @register_quant_pattern(torch.nn.AdaptiveAvgPool1d)
 @register_quant_pattern(torch.nn.AdaptiveAvgPool2d)
@@ -507,20 +562,16 @@
 @register_quant_pattern(torch.nn.AvgPool2d)
 @register_quant_pattern(torch.nn.AvgPool3d)
 @register_quant_pattern(torch.nn.Dropout)
-@register_quant_pattern(torch.nn.Hardsigmoid)
 @register_quant_pattern(torch.nn.Hardtanh)
 @register_quant_pattern(torch.nn.MaxPool1d)
 @register_quant_pattern(torch.nn.MaxPool2d)
 @register_quant_pattern(torch.nn.MaxPool3d)
 @register_quant_pattern(torch.nn.ReLU)
 @register_quant_pattern(torch.nn.ReLU6)
-@register_quant_pattern(torch.nn.Sigmoid)
-@register_quant_pattern(torch.nn.Tanh)
 @register_quant_pattern(torch.adaptive_avg_pool1d)
 @register_quant_pattern(torch.nn.functional.adaptive_avg_pool2d)
 @register_quant_pattern(torch.nn.functional.adaptive_avg_pool3d)
 @register_quant_pattern(torch.nn.functional.dropout)
-@register_quant_pattern(torch.nn.functional.hardsigmoid)
 @register_quant_pattern(torch.nn.functional.hardtanh)
 @register_quant_pattern(torch.nn.functional.hardtanh_)
 @register_quant_pattern(torch.nn.functional.interpolate)
@@ -540,11 +591,9 @@
 @register_quant_pattern(torch.mean)
 @register_quant_pattern(torch.min)
 @register_quant_pattern(torch.repeat_interleave)
-@register_quant_pattern(torch.sigmoid)
 @register_quant_pattern(torch.sort)
 @register_quant_pattern(torch.squeeze)
 @register_quant_pattern(torch.stack)
-@register_quant_pattern(torch.tanh)
 @register_quant_pattern(torch.unsqueeze)
 @register_quant_pattern(operator.getitem)
 @register_quant_pattern(operator.floordiv)
@@ -553,8 +602,6 @@
 @register_quant_pattern('contiguous')
 @register_quant_pattern('detach')
 @register_quant_pattern('detach_')
-@register_quant_pattern('hardsigmoid')
-@register_quant_pattern('hardsigmoid_')
 @register_quant_pattern('mean')
 @register_quant_pattern('numel')
 @register_quant_pattern('permute')
@@ -565,13 +612,9 @@
 @register_quant_pattern('reshape')
 @register_quant_pattern('resize_')
 @register_quant_pattern('shape')
-@register_quant_pattern('sigmoid')
-@register_quant_pattern('sigmoid_')
 @register_quant_pattern('size')
 @register_quant_pattern('squeeze')
 @register_quant_pattern('squeeze_')
-@register_quant_pattern('tanh')
-@register_quant_pattern('tanh_')
 @register_quant_pattern('transpose')
 @register_quant_pattern('unsqueeze')
 @register_quant_pattern('unsqueeze_')
@@ -582,9 +625,9 @@
 
 # Default quantization handler, used for quantization of input and output
 # of quantizable objects (e.g. modules and functionals)
-class DefaultQuant(QuantizeHandler):
+class DefaultQuantizeHandler(QuantizeHandler):
     def convert(self, quantizer, node):
-        assert self.all_nodes
+        assert self.all_node_args
         root_module = quantizer.modules['']
         return quantize_node(
             root_module,
@@ -599,13 +642,14 @@
         assert convert_custom_config_dict is not None
         custom_module_class_mapping = convert_custom_config_dict.get("observed_to_quantized_custom_module_class", None)
         assert custom_module_class_mapping is not None
+        qconfig = quantizer.qconfig_map[node.name]
         observed_custom_module = quantizer.modules[node.target]
-        if node.name in quantizer.activation_post_process_map:
+        if activation_is_statically_quantized(qconfig):
+            assert node.name in quantizer.activation_post_process_map
             observed_custom_module.activation_post_process = \
                 quantizer.activation_post_process_map[node.name]
-        quantized_custom_module_class = custom_module_class_mapping.get(type(observed_custom_module), None)
-        assert quantized_custom_module_class is not None, "did not found quantized custom module for:" + \
-            str(type(observed_custom_module))
+        quantized_custom_module_class = get_swapped_custom_module_class(
+            observed_custom_module, custom_module_class_mapping, qconfig)
         quantized_custom_module = \
             quantized_custom_module_class.from_observed(observed_custom_module)
         parent_name, name = _parent_name(node.target)
